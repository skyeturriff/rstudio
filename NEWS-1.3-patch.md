## v1.3 Patch 1 (Water Lily) - Release Notes


### Misc

- Allow projects to reopen after a crash (#3220)
- Fixed issue where users could not save files in home directory if specified by UNC path (#6598)
- Added spellcheck blacklist item for preview Latvian dictionary (#6594)
- Fixed install issue where service scripts would not be created if there was no /lib/systemd path (Pro #6710)
- Fixed Chromium issue when using RStudio Desktop on Linux systems with newer glibc (#6379)
- Allow multiple space-separated domains in `www-frame-origin` for Tutorial API (Pro)
- Fix dependency installation for untitled buffers (#6762)
- Update `rstudioapi` highlightUi call to accept a callback variable containing an R script to be executed after the highlight element has been selected (#67565)
- Adds class attributed to RMarkdown chunks, their control buttons, and their output based on their given labels. (#6787)
- Add option `www-url-path-prefix` to force a path on auth cookies (Pro #1608)
- Fix Terminal to work with both Git-Bash and RTools4 MSYS2 installed on Windows (#6696, #6809)
<<<<<<< HEAD
- Add additional keyboard shortcut (Ctrl+`) for Focus Console Output accessibility command (#6850)
=======
- Add additional keyboard shortcut (Ctrl+`) for Focus Console Output accessibility command (#6850)

### RStudio Server Pro

- New option `server-project-sharing-root-dir` allows project sharing outside user home directories (Pro #1340)
>>>>>>> 59dad2ec
<|MERGE_RESOLUTION|>--- conflicted
+++ resolved
@@ -14,12 +14,8 @@
 - Adds class attributed to RMarkdown chunks, their control buttons, and their output based on their given labels. (#6787)
 - Add option `www-url-path-prefix` to force a path on auth cookies (Pro #1608)
 - Fix Terminal to work with both Git-Bash and RTools4 MSYS2 installed on Windows (#6696, #6809)
-<<<<<<< HEAD
-- Add additional keyboard shortcut (Ctrl+`) for Focus Console Output accessibility command (#6850)
-=======
 - Add additional keyboard shortcut (Ctrl+`) for Focus Console Output accessibility command (#6850)
 
 ### RStudio Server Pro
 
-- New option `server-project-sharing-root-dir` allows project sharing outside user home directories (Pro #1340)
->>>>>>> 59dad2ec
+- New option `server-project-sharing-root-dir` allows project sharing outside user home directories (Pro #1340)