/*
 * Copyright 2009 Google Inc.
 * 
 * Licensed under the Apache License, Version 2.0 (the "License"); you may not
 * use this file except in compliance with the License. You may obtain a copy of
 * the License at
 * 
 * http://www.apache.org/licenses/LICENSE-2.0
 * 
 * Unless required by applicable law or agreed to in writing, software
 * distributed under the License is distributed on an "AS IS" BASIS, WITHOUT
 * WARRANTIES OR CONDITIONS OF ANY KIND, either express or implied. See the
 * License for the specific language governing permissions and limitations under
 * the License.
 */
package com.google.gwt.uibinder.sample.client;

import com.google.gwt.core.client.GWT;
import com.google.gwt.dom.client.DivElement;
import com.google.gwt.dom.client.Document;
import com.google.gwt.dom.client.Element;
import com.google.gwt.dom.client.ParagraphElement;
import com.google.gwt.dom.client.SpanElement;
import com.google.gwt.junit.DoNotRunWith;
import com.google.gwt.junit.Platform;
import com.google.gwt.junit.client.GWTTestCase;
import com.google.gwt.resources.client.ClientBundle;
<<<<<<< HEAD
import com.google.gwt.resources.client.DataResource;
import com.google.gwt.resources.client.CssResource.NotStrict;
=======
>>>>>>> 5868bc7e
import com.google.gwt.user.client.DOM;
import com.google.gwt.user.client.ui.DisclosurePanel;
import com.google.gwt.user.client.ui.DockPanel;
import com.google.gwt.user.client.ui.HTML;
import com.google.gwt.user.client.ui.HTMLPanel;
import com.google.gwt.user.client.ui.RadioButton;
import com.google.gwt.user.client.ui.RootPanel;
import com.google.gwt.user.client.ui.StackPanel;
import com.google.gwt.user.client.ui.Widget;

/**
 * Functional test of UiBinder.
 */
public class UiBinderTest extends GWTTestCase {
  private WidgetBasedUi widgetUi;
  private DomBasedUi domUi;
  private DockPanel root;

  @Override
  public String getModuleName() {
    return "com.google.gwt.uibinder.UiBinderTestModule";
  }

  @Override
  public void gwtSetUp() throws Exception {
    super.gwtSetUp();
    RootPanel.get().clear();
    domUi = new DomBasedUi("Cherished User");
    Document.get().getBody().appendChild(domUi.root);

    widgetUi = new WidgetBasedUi();
    root = widgetUi.root;
    RootPanel.get().add(widgetUi);
  }

  @Override
  public void gwtTearDown() throws Exception {
    RootPanel.get().clear();
    super.gwtTearDown();
  }

  public void testAccessToNonStandardElement() {
    Element elm = widgetUi.nonStandardElement;
    assertEquals("I", elm.getTagName());
  }

  // TODO(rjrjr) The direction stuff in these tests really belongs in
  // DockPanelParserTest

  public void testAllowIdOnDomElements() {
    Element elm = DOM.getElementById("shouldSayHTML");
    assertEquals("HTML", elm.getInnerHTML());
  }

  public void testBundle() {
    assertEquals(getCenter(), widgetUi.bundledLabel.getParent());
    assertEquals(new FakeBundle().helloText(), widgetUi.bundledLabel.getText());
    WidgetBasedUiExternalResources resources = GWT.create(WidgetBasedUiExternalResources.class);
    assertEquals("bundledLabel should have styleName",
        resources.style().prettyText(), widgetUi.bundledLabel.getStyleName());

    Element pretty = DOM.getElementById("prettyPara");
    assertEquals(resources.style().prettyText(), pretty.getClassName());

    ArbitraryPojo pojo = new ArbitraryPojo();
    FooLabel foo = new FooLabel();
    foo.setPojo(pojo);
    assertEquals(foo.getText(), widgetUi.theFoo.getText());
  }

  public void testCenter() {
    // TODO(rjrjr) More of a test of HTMLPanelParser

    Widget center = getCenter();
    assertEquals(DockPanel.CENTER, root.getWidgetDirection(center));
    assertEquals(HTMLPanel.class, center.getClass());
    String html = center.getElement().getInnerHTML();
    assertTrue(html.contains("main area"));
    assertTrue(html.contains("Button with"));
    assertTrue(html.contains("Of course"));

    assertEquals(center, widgetUi.myButton.getParent());
  }

  public void testComputedAttributeInPlaceholderedElement() {
    WidgetBasedUiExternalResources resources = GWT.create(WidgetBasedUiExternalResources.class);
    assertEquals(resources.style().prettyText(),
        widgetUi.spanInMsg.getClassName());
  }

  public void testComputedStyleInAPlaceholder() {
    WidgetBasedUiExternalResources resources = GWT.create(WidgetBasedUiExternalResources.class);
    assertEquals(resources.style().tmText(), widgetUi.tmElement.getClassName());
  }

  public void testDomAccessAndComputedAttributeOnPlaceholderedElement() {
    WidgetBasedUiExternalResources resources = GWT.create(WidgetBasedUiExternalResources.class);
    Element elem = DOM.getElementById("placeholdersSpan");
    assertEquals("bold", elem.getStyle().getProperty("fontWeight"));
    assertEquals(resources.style().prettyText(), elem.getClassName());
  }

  public void testDomAccessInHtml() {
    DivElement sideBar = widgetUi.sideBar;
    assertTrue("sideBar should start: \"This could\"",
        sideBar.getInnerText().startsWith("This could"));
    assertTrue("sideBar should end: \"example:\"",
        sideBar.getInnerText().endsWith("like that..."));
    assertEquals("Should have no id", "", sideBar.getAttribute("id"));
  }

  public void testDomAccessInHtmlPanel() {
    SpanElement messageInMain = widgetUi.messageInMain;
    String text = messageInMain.getInnerText().trim();
    assertTrue("sideBar should start: \"This is the main area\"",
        text.startsWith("This is the main area"));
    assertTrue("sideBar should end: \"example.\"", text.endsWith("example."));
  }

  public void testDomAttributeMessageWithFunnyChars() {
    ParagraphElement p = widgetUi.funnyCharsMessageDomAttributeParagraph;
    String t = p.getAttribute("title");
    assertEquals("funny characters \" ' ' & < > > { }", t);
  }

  public void testDomAttributeNoMessageWithFunnyChars() {
    ParagraphElement p = widgetUi.funnyCharsDomAttributeParagraph;
    String t = p.getAttribute("title");
    assertEquals("funny characters \" ' ' & < > > { }", t);
  }

  public void testDomTextMessageWithFunnyChars() {
    String t = widgetUi.funnyCharsMessageParagraph.getInnerText();
    assertEquals("They might show up in body text that has been marked for "
        + "translation: funny characters \" \" ' ' & < > > { }", t);
  }

  public void testProtectedDomTextMessageWithFunnyChars() {
    String t = widgetUi.funnyCharsProtectedMessageParagraph.getInnerText();
    assertEquals("Don't forget about protected untranslatable blocks: "
        + "funny characters \" \" ' ' & < > > { }", t);
  }

  public void testDomTextInNamedElementMessageWithFunnyChars() {
    String t = widgetUi.funnyCharsMessageChildSpan.getInnerText();
    assertEquals("funny characters \" \" ' ' & < > > { }", t);
  }

  public void suppressedForSafari3Fail_testDomTextNoMessageWithFunnyChars() {
    ParagraphElement p = widgetUi.funnyCharsParagraph;
    // WebKit does \n replace thing, so let's do it everywhere
    String t = p.getInnerHTML().replace("\n", " ").toLowerCase();
    String expected = "Templates can be marked up for <b>localization</b>, which presents alls "
        + "kinds of exciting opportunities for bugs related to character escaping. "
        + "Consider these funny characters \" \" ' ' &amp; &lt; &gt; &gt; { }, and "
        + "the various places they might make your life miserable, like this "
        + "untranslated paragraph.";
    expected = expected.toLowerCase();
    assertEquals(expected, t);
  }

  public void testFieldAttribute() {
    assertEquals(getCenter(), widgetUi.gwtFieldLabel.getParent());
  }

  public void testFieldInPlaceholderedElement() {
    assertEquals("named portions", widgetUi.spanInMsg.getInnerText());
  }

  public void testMenuAttributes() {
    assertEquals(widgetUi.dropdownMenuBar.getStyleName(),
        widgetUi.myStyle.menuBar());
  }

  public void testMenuItems() {
    // Has a legacy MenuItemHTML in its midst
    assertEquals("The pig's in a hurry",
        widgetUi.menuItemLegacy.getElement().getInnerText());
    assertTrue("Style should include \"moppy\"",
        widgetUi.menuItemMop.getStyleName().contains("moppy"));
  }

  public void testMessageTrimming() {
    assertEquals("Title area, specified largely in HTML.",
        widgetUi.trimmedMessage.getInnerHTML());
    assertEquals("Tommy can you hear me? Can you field me near you?",
        widgetUi.gwtFieldLabel.getText());
  }

  public void testMinimalDom() {
    assertEquals("Expect no wrapper div around root", widgetUi.getElement(),
        root.getElement());
  }

  public void testNamedElementInAPlaceholder() {
    assertEquals("TM", widgetUi.tmElement.getInnerText());
  }

  public void testNestedBundle() {
    DomBasedUi.Resources resources = GWT.create(DomBasedUi.Resources.class);
    assertEquals(resources.style().bodyColor() + " "
        + resources.style().bodyFont(), domUi.root.getClassName());
  }

  interface Bundle extends ClientBundle {
    @Source("WidgetBasedUi.css")
    @NotStrict
    WidgetBasedUi.Style style();
  }

  public void testNoOverrideInheritedSharedCssClasses() {
    Bundle bundle = GWT.create(Bundle.class);
    WidgetBasedUi ui = GWT.create(WidgetBasedUi.class);
    String publicStyle = bundle.style().menuBar();
    String privateStyle = ui.myStyle.menuBar();
    assertEquals(publicStyle, privateStyle);
  }

  interface Bundle extends ClientBundle {
    @Source("WidgetBasedUi.css")
    public WidgetBasedUi.Style style();
  }

  public void testNoOverrideInheritedSharedCssClasses() {
    Bundle bundle = GWT.create(Bundle.class);
    WidgetBasedUi ui = GWT.create(WidgetBasedUi.class);
    String publicStyle = bundle.style().menuBar();
    String privateStyle = ui.myStyle.menuBar();
    assertEquals(publicStyle, privateStyle);
  }

  public void suppressedForIEfail_testNonXmlEntities() {
    // This fragment includes both translated and non-translated strings
    ParagraphElement mainParagraph = widgetUi.main;
    final String innerHTML = mainParagraph.getInnerHTML().trim();
    assertTrue(innerHTML.contains(" \u261E \u2022 XHTML \u2022 \u261C"));
    assertTrue(innerHTML.startsWith("\u261E&nbsp;<span>"));
    assertTrue(innerHTML.endsWith("</span>&nbsp;\u261C"));
  }

  public void testNorth() {
    Widget north = root.getWidget(0);
    assertEquals(DockPanel.NORTH, root.getWidgetDirection(north));
    assertEquals(HTML.class, north.getClass());
    assertTrue(((HTML) north).getHTML().contains("Title area"));
  }

  public void testPrivateStyleFromExternalCss() {
    ParagraphElement p = widgetUi.privateStyleParagraph;
<<<<<<< HEAD
    assertTrue("Some kind of class should be set",
        p.getClassName().length() > 0);
=======
    assertTrue("Some kind of class should be set", p.getClassName().length() > 0);
>>>>>>> 5868bc7e
  }

  public void testPrivateStylesFromInlineCss() {
    ParagraphElement p = widgetUi.reallyPrivateStyleParagraph;
    assertTrue("Some kind of class should be set",
        p.getClassName().length() > 0);
    assertFalse("Should be a different style than privateStyleParagraph's",
        widgetUi.privateStyleParagraph.getClassName().equals(p.getClassName()));

    assertTrue("Some kind of class should be set",
        widgetUi.totallyPrivateStyleSpan.getClassName().length() > 0);
  }

  @DoNotRunWith(Platform.Htmlunit)
  public void testRadioButton() {
    RadioButton able = widgetUi.myRadioAble;
    RadioButton baker = widgetUi.myRadioBaker;
    assertTrue("able should be checked", able.getValue());
    assertFalse("baker should not be checked", baker.getValue());
    assertEquals("radios", able.getName());
    assertEquals("radios", baker.getName());
  }

  public void testStackPanel() {
    StackPanel p = widgetUi.myStackPanel;
    assertNotNull("Panel exists", p);
    Widget w = widgetUi.myStackPanelItem;
    assertNotNull("Widget exists", w);
    boolean containsWidget = false;
    for (int i = 0; i < p.getWidgetCount(); i++) {
      if (p.getWidget(i) == w) {
        containsWidget = true;
      }
    }
    assertTrue("Panel contains widget", containsWidget);
  }

  public void testDisclosurePanel() {
    DisclosurePanel p = widgetUi.myDisclosurePanel;
    assertNotNull("Panel exists", p);
    Widget w = widgetUi.myDisclosurePanelItem;
    assertNotNull("Widget exists", w);
    assertEquals("Panel contains widget", w, p.getContent());
  }

  public void testStringAttributeIgnoresStaticSetter() {
    // Assumes setPopupText() is overloaded such that there is a static
    // setPopupText(Foo, String) method.
    ClickyLink clicky = widgetUi.customLinkWidget;
    assertEquals("overloaded setter should have been called", "That tickles!",
        clicky.getPopupText());
  }

  public void testStringAttributeWithFormatChars() {
    assertEquals("100%", root.getElement().getStyle().getProperty("width"));
  }

  public void testWest() {
    Widget west = root.getWidget(1);
    assertEquals(DockPanel.WEST, root.getWidgetDirection(west));
    assertEquals(HTML.class, west.getClass());
    String html = ((HTML) west).getHTML();
    assertTrue(html.contains("side bar"));
  }

  public void testWidgetAttributeMessageWithFunnyChars() {
    ClickyLink clicky = widgetUi.funnyCharsMessageAttributeWidget;
    String t = clicky.getPopupText();
    assertEquals("funny characters \" ' ' & < > > { }", t);
  }

  public void testWidgetAttributeNoMessageWithFunnyChars() {
    ClickyLink clicky = widgetUi.funnyCharsAttributeWidget;
    String t = clicky.getPopupText();
    assertEquals("funny characters \" ' ' & < > > { }", t);
  }

  public void testImageResourceInImageWidget() {
    assertEquals(widgetUi.prettyImage.getWidth(),
        widgetUi.babyWidget.getOffsetWidth());
    assertEquals(widgetUi.prettyImage.getHeight(),
        widgetUi.babyWidget.getOffsetHeight());
    assertEquals(widgetUi.prettyImage.getTop(),
        widgetUi.babyWidget.getOriginTop());
    assertEquals(widgetUi.prettyImage.getLeft(),
        widgetUi.babyWidget.getOriginLeft());
  }

  public void testDataResource() {
    assertNotNull(widgetUi.heartCursorResource.getUrl());
  }

  @DoNotRunWith(Platform.Htmlunit)
  public void testCssImportedScopes() {
    assertEquals(100, widgetUi.cssImportScopeSample.inner.getOffsetWidth());
  }

  public void testSpritedElement() {
    assertEquals(widgetUi.prettyImage.getWidth(),
        widgetUi.simpleSpriteParagraph.getOffsetWidth());
    assertEquals(widgetUi.prettyImage.getHeight(),
        widgetUi.simpleSpriteParagraph.getOffsetHeight());
  }

  public void suppressForIEfail_testBizarrelyElementedWidgets() {
    assertInOrder(widgetUi.widgetCrazyTable.getInnerHTML().toLowerCase(),
        "<td>they have been known</td>", "<td>to write widgets</td>",
        "<td>that masquerade</td>", "<td>as table cells,</td>",
        "<td>just like these.</td>", "<td>burma shave</td>");

    assertInOrder(widgetUi.widgetCrazyOrderedList.getInnerHTML(),
        "<li>similar</li>", "<li>things</li>");

    assertInOrder(widgetUi.widgetCrazyDefinitionList.getInnerHTML(),
        "<dt>Being</dt>", "<dd>done</dd>", "<dd>with</dd>", "<dd>lists</dd>");
  }

  public void testCustomHtmlPanelTag() {
    assertInOrder(widgetUi.customTagHtmlPanel.getElement().getInnerHTML(),
        "<td>Even HTMLPanel gets in on the game</td>",
        "<td>Lately, anyway.</td>");
  }

  /**
   * Assert that the expect strings are found in body, and in the order given.
   * WARNING: both body and expected are normalized to lower case, to get around
   * IE's habit of returning capitalized DOM elements.
   */
  private void assertInOrder(String body, String... expected) {
    body = body.toLowerCase();
    int lastIndex = 0;
    String lastExpected = "";

    for (String next : expected) {
      next = next.toLowerCase();
      int index = body.indexOf(next);
      assertTrue(body + " should contain " + next, index > -1);
      assertTrue("Expect " + next + " after " + lastExpected, index > lastIndex);
      lastIndex = index;
    }
  }

  private Widget getCenter() {
    Widget center = root.getWidget(2);
    return center;
  }
}<|MERGE_RESOLUTION|>--- conflicted
+++ resolved
@@ -25,11 +25,7 @@
 import com.google.gwt.junit.Platform;
 import com.google.gwt.junit.client.GWTTestCase;
 import com.google.gwt.resources.client.ClientBundle;
-<<<<<<< HEAD
-import com.google.gwt.resources.client.DataResource;
 import com.google.gwt.resources.client.CssResource.NotStrict;
-=======
->>>>>>> 5868bc7e
 import com.google.gwt.user.client.DOM;
 import com.google.gwt.user.client.ui.DisclosurePanel;
 import com.google.gwt.user.client.ui.DockPanel;
@@ -248,19 +244,6 @@
     assertEquals(publicStyle, privateStyle);
   }
 
-  interface Bundle extends ClientBundle {
-    @Source("WidgetBasedUi.css")
-    public WidgetBasedUi.Style style();
-  }
-
-  public void testNoOverrideInheritedSharedCssClasses() {
-    Bundle bundle = GWT.create(Bundle.class);
-    WidgetBasedUi ui = GWT.create(WidgetBasedUi.class);
-    String publicStyle = bundle.style().menuBar();
-    String privateStyle = ui.myStyle.menuBar();
-    assertEquals(publicStyle, privateStyle);
-  }
-
   public void suppressedForIEfail_testNonXmlEntities() {
     // This fragment includes both translated and non-translated strings
     ParagraphElement mainParagraph = widgetUi.main;
@@ -279,12 +262,8 @@
 
   public void testPrivateStyleFromExternalCss() {
     ParagraphElement p = widgetUi.privateStyleParagraph;
-<<<<<<< HEAD
     assertTrue("Some kind of class should be set",
         p.getClassName().length() > 0);
-=======
-    assertTrue("Some kind of class should be set", p.getClassName().length() > 0);
->>>>>>> 5868bc7e
   }
 
   public void testPrivateStylesFromInlineCss() {
