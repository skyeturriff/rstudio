--- conflicted
+++ resolved
@@ -22,19 +22,11 @@
  * subclass of {@link ArrayList} assumes that all objects added to it will be of
  * type {@link com.google.gwt.user.client.ui.ChangeListener}.
  * 
-<<<<<<< HEAD
- * @deprecated use <code>addDomHandler(myHandler, ChangeEvent.getType())</code>
- *             for dom based change events and use
- *             <code>addHandler(myHandler, ValueChangeEvent.getType())</code>
- *             for logical change events instead to manage handlers for your
- *             widget
-=======
  * @deprecated As of GWT 1.6, to manage handlers for your widget, call
  *             <code>{@link Widget#addDomHandler(com.google.gwt.event.shared.EventHandler, com.google.gwt.event.dom.client.DomEvent.Type) addDomHandler}(myHandler, ChangeEvent.getType())</code>
  *             for DOM-based change events, and call
  *             <code>{@link Widget#addHandler(com.google.gwt.event.shared.EventHandler, com.google.gwt.event.shared.GwtEvent.Type) addHandler}(myHandler, ValueChangeEvent.getType())</code>
  *             for logical change events
->>>>>>> 19bec457
  */
 @Deprecated
 public class ChangeListenerCollection extends ArrayList<ChangeListener> {
