--- conflicted
+++ resolved
@@ -18,11 +18,7 @@
 /**
  * A widget that implements this interface can receive keyboard focus.
  * 
-<<<<<<< HEAD
- * @deprecated use {@link Focusable} instead
-=======
  * @deprecated Use {@link Focusable} instead
->>>>>>> 19bec457
  */
 @Deprecated
 public interface HasFocus extends Focusable, SourcesFocusEvents,
