--- conflicted
+++ resolved
@@ -20,19 +20,12 @@
 /**
  * Event listener interface for 'change' events.
  * 
-<<<<<<< HEAD
- * @deprecated we have now separated dom and logical change events. Use {@link com.google.gwt.event.dom.client.ChangeHandler} if the
- *             change listener was triggered by a dom change event or
- *             {@link com.google.gwt.event.logical.shared.ValueChangeHandler} if
- *             it was based on a logical event
-=======
  * @deprecated As of GWT 1.6, DOM and logical change events are separate. Use
  *             {@link com.google.gwt.event.dom.client.ChangeHandler} for changes
  *             triggered by a DOM-based change event and
  *             {@link com.google.gwt.event.logical.shared.ValueChangeHandler}
  *             for changes resulting from a logical event such as a method call
  *             that changes state
->>>>>>> 19bec457
  */
 @Deprecated
 public interface ChangeListener extends EventListener {
@@ -43,15 +36,7 @@
    * 
    * @param sender the widget that has changed
    * 
-<<<<<<< HEAD
-   * @deprecated use
-   *             {@link com.google.gwt.event.dom.client.ChangeHandler#onChange(com.google.gwt.event.dom.client.ChangeEvent)}
-   *             if the change listener was triggered by a dom change event or
-   *             {@link com.google.gwt.event.logical.shared.ValueChangeHandler#onValueChange(com.google.gwt.event.logical.shared.ValueChangeEvent)}
-   *             if it was based on a logical event
-=======
    * @deprecated See the deprecation message on the enclosing interface for details.
->>>>>>> 19bec457
    */
   @Deprecated
   void onChange(Widget sender);
