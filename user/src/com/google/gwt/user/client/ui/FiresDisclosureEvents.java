--- conflicted
+++ resolved
@@ -19,11 +19,7 @@
  * A widget that implements this interface fires the events defined by the
  * {@link DisclosureHandler} interface.
  * 
-<<<<<<< HEAD
- * @deprecated use {@link com.google.gwt.event.logical.shared.HasOpenHandlers}
-=======
  * @deprecated Use {@link com.google.gwt.event.logical.shared.HasOpenHandlers}
->>>>>>> 19bec457
  *             and {@link com.google.gwt.event.logical.shared.HasCloseHandlers}
  *             instead
  */
@@ -34,11 +30,7 @@
    * Adds a handler interface to receive open events.
    * 
    * @param handler the handler to add
-<<<<<<< HEAD
-   * @deprecated add an open or close handler to the event source instead
-=======
    * @deprecated Add an open or close handler to the event source instead
->>>>>>> 19bec457
    */
   @Deprecated
   void addEventHandler(DisclosureHandler handler);
