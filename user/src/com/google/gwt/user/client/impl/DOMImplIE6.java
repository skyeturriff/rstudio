/*
 * Copyright 2008 Google Inc.
 * 
 * Licensed under the Apache License, Version 2.0 (the "License"); you may not
 * use this file except in compliance with the License. You may obtain a copy of
 * the License at
 * 
 * http://www.apache.org/licenses/LICENSE-2.0
 * 
 * Unless required by applicable law or agreed to in writing, software
 * distributed under the License is distributed on an "AS IS" BASIS, WITHOUT
 * WARRANTIES OR CONDITIONS OF ANY KIND, either express or implied. See the
 * License for the specific language governing permissions and limitations under
 * the License.
 */
package com.google.gwt.user.client.impl;

import com.google.gwt.core.client.JavaScriptObject;
import com.google.gwt.user.client.Element;
import com.google.gwt.user.client.Event;

/**
 * Internet Explorer 6 implementation of
 * {@link com.google.gwt.user.client.impl.DOMImpl}.
 */
class DOMImplIE6 extends DOMImpl {

  @SuppressWarnings("unused")
  private static Element currentEventTarget;

  @SuppressWarnings("unused")
  private static JavaScriptObject dispatchEvent;

  @SuppressWarnings("unused")
  private static JavaScriptObject dispatchDblClickEvent;

  @Override
  public native Element eventGetCurrentTarget(Event evt) /*-{
    return @com.google.gwt.user.client.impl.DOMImplIE6::currentEventTarget;
  }-*/;

  @Override
  public native Element eventGetFromElement(Event evt) /*-{
    // Prefer 'relatedTarget' if it's set (see createMouseEvent(), which
    // explicitly sets relatedTarget when synthesizing mouse events).
    return evt.relatedTarget || evt.fromElement;
  }-*/;

  @Override
  public native Element eventGetToElement(Event evt) /*-{
    // Prefer 'relatedTarget' if it's set (see createMouseEvent(), which
    // explicitly sets relatedTarget when synthesizing mouse events).
    return evt.relatedTarget || evt.toElement;
  }-*/;

  @Override
  public native Element getChild(Element elem, int index) /*-{
    return elem.children[index];
  }-*/;

  @Override
  public native int getChildCount(Element elem) /*-{
    return elem.children.length;
  }-*/;

  @Override
  public native int getChildIndex(Element parent, Element child) /*-{
    var count = parent.children.length;
    for (var i = 0; i < count; ++i) {
      if (child === parent.children[i]) {
        return i;
      }
    }
    return -1;
  }-*/;

  @Override
  public native void initEventSystem() /*-{
    @com.google.gwt.user.client.impl.DOMImplIE6::dispatchEvent = function() {
      // IE doesn't define event.currentTarget, so we squirrel it away here. It
      // also seems that IE won't allow you to add expandos to the event object,
      // so we have to store it in a global. This is ok because only one event
      // can actually be dispatched at a time.
      var oldEventTarget = @com.google.gwt.user.client.impl.DOMImplIE6::currentEventTarget;
      @com.google.gwt.user.client.impl.DOMImplIE6::currentEventTarget = this;

      if ($wnd.event.returnValue == null) {
        $wnd.event.returnValue = true;
        if (!@com.google.gwt.user.client.DOM::previewEvent(Lcom/google/gwt/user/client/Event;)($wnd.event)) {
          @com.google.gwt.user.client.impl.DOMImplIE6::currentEventTarget = oldEventTarget;
          return;
        }
      }

      var listener, curElem = this;
      while (curElem && !(listener = curElem.__listener)) {
        curElem = curElem.parentElement;
      }

      if (listener) {
        if (@com.google.gwt.user.client.impl.DOMImpl::isMyListener(Ljava/lang/Object;)(listener)) {
          @com.google.gwt.user.client.DOM::dispatchEvent(Lcom/google/gwt/user/client/Event;Lcom/google/gwt/user/client/Element;Lcom/google/gwt/user/client/EventListener;)($wnd.event, curElem, listener);
        }
      }

      @com.google.gwt.user.client.impl.DOMImplIE6::currentEventTarget = oldEventTarget;
    };

    @com.google.gwt.user.client.impl.DOMImplIE6::dispatchDblClickEvent = function() {
      var newEvent = $doc.createEventObject();
<<<<<<< HEAD
      $wnd.event.srcElement.fireEvent('onclick', newEvent);
=======
      // Synthesize a click event if one hasn't already been synthesized.
      if ($wnd.event.returnValue == null) {
        $wnd.event.srcElement.fireEvent('onclick', newEvent);
      }
>>>>>>> 19bec457
      if (this.__eventBits & 2) {
        @com.google.gwt.user.client.impl.DOMImplIE6::dispatchEvent.call(this);
      } else if ($wnd.event.returnValue == null) {
        // Ensure that we preview the event even if we aren't handling it.
        $wnd.event.returnValue = true;
        @com.google.gwt.user.client.DOM::previewEvent(Lcom/google/gwt/user/client/Event;)($wnd.event);
      }
    };

    // We need to create these delegate functions to fix up the 'this' context.
    // Normally, 'this' is the firing element, but this is only true for
    // 'onclick = ...' event handlers, not for handlers setup via attachEvent().
    var bodyDispatcher = function() { @com.google.gwt.user.client.impl.DOMImplIE6::dispatchEvent.call($doc.body); };
    var bodyDblClickDispatcher = function() { @com.google.gwt.user.client.impl.DOMImplIE6::dispatchDblClickEvent.call($doc.body); };

    $doc.body.attachEvent('onclick', bodyDispatcher);
    $doc.body.attachEvent('onmousedown', bodyDispatcher);
    $doc.body.attachEvent('onmouseup', bodyDispatcher);
    $doc.body.attachEvent('onmousemove', bodyDispatcher);
    $doc.body.attachEvent('onmousewheel', bodyDispatcher);
    $doc.body.attachEvent('onkeydown', bodyDispatcher);
    $doc.body.attachEvent('onkeypress', bodyDispatcher);
    $doc.body.attachEvent('onkeyup', bodyDispatcher);
    $doc.body.attachEvent('onfocus', bodyDispatcher);
    $doc.body.attachEvent('onblur', bodyDispatcher);
    $doc.body.attachEvent('ondblclick', bodyDblClickDispatcher);
    $doc.body.attachEvent('oncontextmenu', bodyDispatcher);
  }-*/;

  @Override
  public native void insertChild(Element parent, Element child, int index) /*-{
    if (index >= parent.children.length)
      parent.appendChild(child);
    else
      parent.insertBefore(child, parent.children[index]);
  }-*/;

  @Override
  public void releaseCapture(Element elem) {
    maybeInitializeEventSystem();
    releaseCaptureImpl(elem);
  }

  @Override
  public void setCapture(Element elem) {
    maybeInitializeEventSystem();
    setCaptureImpl(elem);
  }

  @Override
  public void sinkEvents(Element elem, int bits) {
    maybeInitializeEventSystem();
    sinkEventsImpl(elem, bits);
  }

  private native void releaseCaptureImpl(Element elem) /*-{
    elem.releaseCapture();
  }-*/;

  private native void setCaptureImpl(Element elem) /*-{
    elem.setCapture();
  }-*/;

  private native void sinkEventsImpl(Element elem, int bits) /*-{
    var chMask = (elem.__eventBits || 0) ^ bits;
    elem.__eventBits = bits;
    if (!chMask) return;

    if (chMask & 0x00001) elem.onclick       = (bits & 0x00001) ?
        @com.google.gwt.user.client.impl.DOMImplIE6::dispatchEvent : null;
    // Add a ondblclick handler if onclick is desired to ensure that 
    // a user's double click will result in two onclick events.
    if (chMask & (0x00003)) elem.ondblclick  = (bits & (0x00003)) ?
        @com.google.gwt.user.client.impl.DOMImplIE6::dispatchDblClickEvent : null;
    if (chMask & 0x00004) elem.onmousedown   = (bits & 0x00004) ?
        @com.google.gwt.user.client.impl.DOMImplIE6::dispatchEvent : null;
    if (chMask & 0x00008) elem.onmouseup     = (bits & 0x00008) ?
        @com.google.gwt.user.client.impl.DOMImplIE6::dispatchEvent : null;
    if (chMask & 0x00010) elem.onmouseover   = (bits & 0x00010) ?
        @com.google.gwt.user.client.impl.DOMImplIE6::dispatchEvent : null;
    if (chMask & 0x00020) elem.onmouseout    = (bits & 0x00020) ?
        @com.google.gwt.user.client.impl.DOMImplIE6::dispatchEvent : null;
    if (chMask & 0x00040) elem.onmousemove   = (bits & 0x00040) ?
        @com.google.gwt.user.client.impl.DOMImplIE6::dispatchEvent : null;
    if (chMask & 0x00080) elem.onkeydown     = (bits & 0x00080) ?
        @com.google.gwt.user.client.impl.DOMImplIE6::dispatchEvent : null;
    if (chMask & 0x00100) elem.onkeypress    = (bits & 0x00100) ?
        @com.google.gwt.user.client.impl.DOMImplIE6::dispatchEvent : null;
    if (chMask & 0x00200) elem.onkeyup       = (bits & 0x00200) ?
        @com.google.gwt.user.client.impl.DOMImplIE6::dispatchEvent : null;
    if (chMask & 0x00400) elem.onchange      = (bits & 0x00400) ?
        @com.google.gwt.user.client.impl.DOMImplIE6::dispatchEvent : null;
    if (chMask & 0x00800) elem.onfocus       = (bits & 0x00800) ?
        @com.google.gwt.user.client.impl.DOMImplIE6::dispatchEvent : null;
    if (chMask & 0x01000) elem.onblur        = (bits & 0x01000) ?
        @com.google.gwt.user.client.impl.DOMImplIE6::dispatchEvent : null;
    if (chMask & 0x02000) elem.onlosecapture = (bits & 0x02000) ?
        @com.google.gwt.user.client.impl.DOMImplIE6::dispatchEvent : null;
    if (chMask & 0x04000) elem.onscroll      = (bits & 0x04000) ?
        @com.google.gwt.user.client.impl.DOMImplIE6::dispatchEvent : null;
    if (chMask & 0x08000) elem.onload        = (bits & 0x08000) ?
        @com.google.gwt.user.client.impl.DOMImplIE6::dispatchEvent : null;
    if (chMask & 0x10000) elem.onerror       = (bits & 0x10000) ?
        @com.google.gwt.user.client.impl.DOMImplIE6::dispatchEvent : null;
    if (chMask & 0x20000) elem.onmousewheel  = (bits & 0x20000) ? 
        @com.google.gwt.user.client.impl.DOMImplIE6::dispatchEvent : null;
    if (chMask & 0x40000) elem.oncontextmenu = (bits & 0x40000) ? 
        @com.google.gwt.user.client.impl.DOMImplIE6::dispatchEvent : null;
  }-*/;
}<|MERGE_RESOLUTION|>--- conflicted
+++ resolved
@@ -108,14 +108,10 @@
 
     @com.google.gwt.user.client.impl.DOMImplIE6::dispatchDblClickEvent = function() {
       var newEvent = $doc.createEventObject();
-<<<<<<< HEAD
-      $wnd.event.srcElement.fireEvent('onclick', newEvent);
-=======
       // Synthesize a click event if one hasn't already been synthesized.
       if ($wnd.event.returnValue == null) {
         $wnd.event.srcElement.fireEvent('onclick', newEvent);
       }
->>>>>>> 19bec457
       if (this.__eventBits & 2) {
         @com.google.gwt.user.client.impl.DOMImplIE6::dispatchEvent.call(this);
       } else if ($wnd.event.returnValue == null) {
