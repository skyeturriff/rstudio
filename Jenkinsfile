@Library('pipeline-shared-libraries@feature/windows-pbp') _

rstudioVersionMajor = 0
rstudioVersionMinor = 0
rstudioVersionPatch = 0
rstudioVersionSuffix = ''
versionWithoutPlus = ''

def trigger_external_build(build_name) {
  def branchName = env.BRANCH_NAME.replaceAll('/', '%252F')

  build job: "${build_name}/${branchName}", wait: false, parameters: [
    string(name: 'RSTUDIO_VERSION_MAJOR',  value: "${rstudioVersionMajor}"),
    string(name: 'RSTUDIO_VERSION_MINOR',  value: "${rstudioVersionMinor}"),
    string(name: 'RSTUDIO_VERSION_PATCH',  value: "${rstudioVersionPatch}"),
    string(name: 'RSTUDIO_VERSION_SUFFIX', value: "${rstudioVersionSuffix}")
  ]
}

pipeline {
  agent none

  options {
    disableConcurrentBuilds()
    buildDiscarder(
      logRotator(
        artifactDaysToKeepStr: '',
        artifactNumToKeepStr: '',
        daysToKeepStr: '',
        numToKeepStr: '100'))
  }
<<<<<<< HEAD
=======

  if (flavor == "electron") {
    try {
      // run the Electron unit tests
      sh "cd src/node/desktop && ./scripts/docker-run-unit-tests.sh"
    } catch(err) {
      unstable("Electron tests failed (${flavor.capitalize()} ${type} on ${os})")
    }
  }
}
>>>>>>> 88453ce4

  parameters {
    string(name: 'RSTUDIO_VERSION_PATCH', defaultValue: '0', description: 'RStudio Patch Version')
    string(name: 'SLACK_CHANNEL', defaultValue: '#ide-builds', description: 'Slack channel to publish build message.')
    string(name: 'OS_FILTER', defaultValue: 'all', description: 'Pattern to limit builds by matching OS')
    string(name: 'ARCH_FILTER', defaultValue: 'all', description: 'Pattern to limit builds by matching ARCH')
    string(name: 'FLAVOR_FILTER', defaultValue: 'all', description: 'Pattern to limit builds by matching FLAVOR')
  }

<<<<<<< HEAD
  stages {
    stage('Build Versioning Image') {
      agent {
        label 'linux && amd64'
      }

      steps {
        pullBuildPush(
          image_name: 'jenkins/ide',
          image_tag: 'rstudio-versioning',
          latest_tag: false,
          dockerfile: 'docker/jenkins/Dockerfile.versioning',
          build_arg_jenkins_uid: 'JENKINS_UID',
          build_arg_jenkins_gid: 'JENKINS_GID',
          push: env.BRANCH_IS_PRIMARY
        )
      }
=======
  // forward declare tarball filenames
  def tarballFile = ""
  def renamedTarballFile = ""
  
  // add installer-less tarball if desktop
  if (flavor == "electron") {
    tarballFile = sh (
      script: "basename `ls ${buildFolder}/_CPack_Packages/Linux/${type}/*.tar.gz`",
      returnStdout: true
    ).trim()

    renamedTarballFile = sh (
      script: "echo ${tarballFile} | sed 's/-relwithdebinfo//'",
      returnStdout: true
    ).trim()

    sh "mv ${buildFolder}/_CPack_Packages/Linux/${type}/${tarballFile} ${buildFolder}/_CPack_Packages/Linux/${type}/${renamedTarballFile}"
    retry(5) {
      sh "aws s3 cp ${buildFolder}/_CPack_Packages/Linux/${type}/${renamedTarballFile} ${buildDest}"
    }
  }

  // update daily build redirect
  withCredentials([file(credentialsId: 'www-rstudio-org-pem', variable: 'wwwRstudioOrgPem')]) {
    sh "docker/jenkins/publish-daily-binary.sh https://s3.amazonaws.com/rstudio-ide-build/${flavor}/${os}/${arch}/${packageFile} ${wwwRstudioOrgPem}"
    // for the last linux build, on OS only we also update windows to avoid the need for publish-daily-binary.bat
    if (flavor == "electron" && os == "rhel8") {
       def packageName = "RStudio-${rstudioVersionMajor}.${rstudioVersionMinor}.${rstudioVersionPatch}${rstudioVersionSuffix}"
       packageName = packageName.replace('+', '-')
       sh "docker/jenkins/publish-daily-binary.sh https://s3.amazonaws.com/rstudio-ide-build/electron/windows/${packageName}.exe ${wwwRstudioOrgPem}"
>>>>>>> 88453ce4
    }

<<<<<<< HEAD
    stage('Bump Version') {
      agent {
        docker {
          image 'jenkins/ide:rstudio-versioning'
          registryCredentialsId 'ecr:us-east-1:aws-build-role'
          registryUrl 'https://263245908434.dkr.ecr.us-east-1.amazonaws.com'
          reuseNode true
=======
  // publish build to dailies page
  withCredentials([usernamePassword(credentialsId: 'github-rstudio-jenkins', usernameVariable: 'GITHUB_USERNAME', passwordVariable: 'GITHUB_PAT')]) {

    // derive product
    def product="${flavor}"
    if (rstudioVersionSuffix.contains("pro")) {
        if (product == "electron") {
            product = "electron-pro"
        } else if (product == "server") {
            product = "workbench"
>>>>>>> 88453ce4
        }
      }

      steps {
        script {
          def rstudioVersion = sh (
            script: "docker/jenkins/rstudio-version.sh bump ${params.RSTUDIO_VERSION_PATCH}",
            returnStdout: true
          ).trim()
          echo "RStudio build version: ${rstudioVersion}"

          // Split on [-+] first to avoid having to worry about splitting out .pro<n>
          def version = rstudioVersion.split('[-+]')

          // extract major / minor /patch version
          def majorComponents = version[0].split('\\.')
          rstudioVersionMajor = majorComponents[0]
          rstudioVersionMinor = majorComponents[1]
          rstudioVersionPatch = majorComponents[2]
          versionWithoutPlus = majorComponents

          // Extract suffix
          if (version.length > 2) {
            rstudioVersionSuffix = '-' + version[1] + '+' + version[2]
            versionWithoutPlus = '-' + version[1] + '-' + version[2]
          }
          else {
            rstudioVersionSuffix = '+' + version[1]
            versionWithoutPlus = '-' + version[1]
          }

          // update slack message to include build version
          messagePrefix = "Jenkins ${env.JOB_NAME} build: <${env.BUILD_URL}display/redirect|${env.BUILD_DISPLAY_NAME}>, version: ${rstudioVersion}"                    
        }                
      }
    }

<<<<<<< HEAD
    stage('Start External Jobs') {
      agent {
        label 'linux'
      }
      steps {
          // Upload the version file for tests
          archiveArtifacts artifacts: 'version/RELEASE', followSymlinks: false

          script {
            // Start external build jobs
            if (env.JOB_NAME.startsWith('IDE/open-source-pipeline')) {
              trigger_external_build('IDE/macos-pipeline-test')
            }
          }
=======
def sentry_upload(type, flavor) {
  withCredentials([string(credentialsId: 'ide-sentry-api-key', variable: 'SENTRY_API_KEY')]){
    retry(5) {
      // timeout sentry in 15 minutes
      timeout(activity: true, time: 15) {
    sh "cd package/linux/build-${flavor.capitalize()}-${type}/src/cpp && ../../../../../docker/jenkins/sentry-upload.sh ${SENTRY_API_KEY}"
>>>>>>> 88453ce4
      }
    }

    stage('Container Matrix') {
      matrix {
        agent {
          label "${agent_label} && ${arch}"
        }

        when {
          anyOf {
            equals expected: params.OS_FILTER, actual: env.os;
            equals expected: params.OS_FILTER, actual: 'all'
          }
        }

        axes {
          axis {
            name 'agent_label'
            values 'linux', 'windows'
          }
          axis {
            name 'os'
            values 'bionic', 'centos7', 'debian9', 'rhel8', 'opensuse15', 'windows'
          }
          axis {
            name 'arch'
            values 'amd64'
          }
        }

        excludes {
          exclude {
            axis {
              name 'agent_label'
              values 'windows'
            }
            axis {
              name 'os'
              notValues 'windows'
            }
          }
          exclude {
            axis {
              name 'agent_label'
              values 'linux'
            }
            axis {
              name 'os'
              values 'windows'
            }
          }
        }
        stages {
          stage('Prepare Container') {
            environment {
              GITHUB_LOGIN = credentials('github-rstudio-jenkins')
            }

            steps {
              pullBuildPush(
                image_name: 'jenkins/ide',
                image_tag: "${os}-${arch}-${env.BRANCH_NAME.replaceAll('/', '-')}",
                latest_tag: false,
                dockerfile: "docker/jenkins/Dockerfile.${os}-${arch}",
                build_arg_jenkins_uid: 'JENKINS_UID',
                build_arg_jenkins_gid: 'JENKINS_GID',
                builds_args: "--build-arg GITHUB_LOGIN=${GITHUB_LOGIN}",
                push: env.BRANCH_IS_PRIMARY
              )
            }
          }
        }
      }
    }

    stage('Build Matrix') {
      matrix {
        agent {
          label "${agent_label} && ${arch}"
        }

        when {
          anyOf {
            equals expected: params.OS_FILTER, actual: env.os;
            equals expected: params.OS_FILTER, actual: 'all'
          }
        }

        axes {
          axis {
            name 'agent_label'
            values 'linux', 'windows'
          }
          axis {
              name 'os'
              values 'bionic', 'centos7', 'debian9', 'rhel8', 'opensuse15', 'opensuse', 'windows'
          }
          axis {
              name 'arch'
              values 'amd64'
          }
          axis {
              name 'flavor'
              values 'desktop', 'server', 'electron'
          }
        }

<<<<<<< HEAD
        excludes {
          exclude {
            axis {
              name 'flavor'
              values 'electron'
            }
            axis {
              name 'os'
              notValues 'bionic', 'windows'
=======
// make a nicer slack message
messagePrefix = "Jenkins ${env.JOB_NAME} build: <${env.BUILD_URL}display/redirect|${env.BUILD_DISPLAY_NAME}>"

try {

    timestamps {
        def containers = [
          [os: 'opensuse15', arch: 'x86_64', flavor: 'electron', variant: '',  package_os: 'OpenSUSE 15'],
          [os: 'opensuse15', arch: 'x86_64', flavor: 'server',   variant: '',  package_os: 'OpenSUSE 15'],
          [os: 'centos7',    arch: 'x86_64', flavor: 'electron', variant: '',  package_os: 'CentOS 7'],
          [os: 'centos7',    arch: 'x86_64', flavor: 'server',   variant: '',  package_os: 'CentOS 7'],
          [os: 'bionic',     arch: 'amd64',  flavor: 'server',   variant: '',  package_os: 'Ubuntu Bionic'],
          [os: 'bionic',     arch: 'amd64',  flavor: 'electron', variant: '',  package_os: 'Ubuntu Bionic'],
          [os: 'jammy',      arch: 'amd64',  flavor: 'server',   variant: '',  package_os: 'Ubuntu Jammy'],
          [os: 'jammy',      arch: 'amd64',  flavor: 'electron', variant: '',  package_os: 'Ubuntu Jammy'],
          [os: 'fedora36',   arch: 'x86_64', flavor: 'server',   variant: '',  package_os: 'Fedora 36'],
          [os: 'fedora36',   arch: 'x86_64', flavor: 'electron', variant: '',  package_os: 'Fedora 36'],
          [os: 'rhel8',      arch: 'x86_64', flavor: 'server',   variant: '',  package_os: 'RHEL 8'],
          [os: 'rhel8',      arch: 'x86_64', flavor: 'electron', variant: '',  package_os: 'RHEL 8']
        ]
        containers = limit_builds(containers)

        // create the version we're about to build
        node('docker') {
            stage('set up versioning') {
                prepareWorkspace()
                archiveArtifacts artifacts: 'version/RELEASE', followSymlinks: false

                container = pullBuildPush(image_name: 'jenkins/ide', dockerfile: "docker/jenkins/Dockerfile.versioning", image_tag: "rstudio-versioning", build_args: jenkins_user_build_args(), retry_image_pull: 5)
                container.inside() {
                    stage('bump version') {
                        def rstudioVersion = sh (
                          script: "docker/jenkins/rstudio-version.sh bump ${params.RSTUDIO_VERSION_PATCH}",
                          returnStdout: true
                        ).trim()
                        echo "RStudio build version: ${rstudioVersion}"

                        // Split on [-+] first to avoid having to worry about splitting out .pro<n>
                        def version = rstudioVersion.split('[-+]')

                        // extract major / minor /patch version
                        def majorComponents = version[0].split('\\.')
                        rstudioVersionMajor = majorComponents[0]
                        rstudioVersionMinor = majorComponents[1]
                        rstudioVersionPatch = majorComponents[2]

                        // Extract suffix
                        if (version.length > 2)
                            rstudioVersionSuffix = '-' + version[1] + '+' + version[2]
                        else
                            rstudioVersionSuffix = '+' + version[1]

                        // update slack message to include build version
                        messagePrefix = "Jenkins ${env.JOB_NAME} build: <${env.BUILD_URL}display/redirect|${env.BUILD_DISPLAY_NAME}>, version: ${rstudioVersion}"
                    }
                }
>>>>>>> 88453ce4
            }
          }
          exclude {
            axis {
              name 'agent_label'
              values 'windows'
            }
            axis {
              name 'os'
              notValues 'windows'
            }
          }
          exclude {
            axis {
              name 'agent_label'
              values 'linux'
            }
            axis {
              name 'os'
              values 'windows'
            }
          }
          exclude {
            axis {
              name 'os'
              values 'windows'
            }
            axis {
              name 'flavor'
              notValues 'server'
            }
          }
        }

        // Linux specific steps ===================================================================================================================================================
        stages {
          stage('Compile Package') {
            when {
              not { environment name: 'os', value: 'windows' }
            }

<<<<<<< HEAD
            agent {
              docker {
                image "jenkins/ide:${os}-${arch}-${env.BRANCH_NAME}"
                registryCredentialsId 'ecr:us-east-1:aws-build-role'
                registryUrl 'https://263245908434.dkr.ecr.us-east-1.amazonaws.com'
                reuseNode true
=======
        def windows_containers = [
          [os: 'windows', arch: 'x86_64', flavor: 'electron',  variant: '', package_os: 'Windows']
        ]
 
        // prepare container for windows builder
        for (int i = 0; i < windows_containers.size(); i++) {
          // derive the tag for this image
          def current_image = windows_containers[i]
          def image_tag = "${current_image.os}-${rstudioReleaseBranch}"

          // ensure that this image tag has not already been built (since we
          // recycle tags for many platforms to e.g. build desktop and electron
          // on the same image)
          if (!parallel_images.keySet().contains(image_tag)) {
            parallel_images[image_tag] = {
              node('windows') {
                stage('prepare Windows container') {
                  checkout scm
                  withCredentials([usernameColonPassword(credentialsId: 'github-rstudio-jenkins', variable: "github_login")]) {
                    def github_args = "--build-arg GITHUB_LOGIN=${github_login}"
                    pullBuildPush(image_name: 'jenkins/ide',
                    dockerfile: "docker/jenkins/Dockerfile.windows",
                    image_tag: image_tag,
                    build_args: github_args,
                    build_arg_jenkins_uid: null, // Ensure linux-only step is not run on windows (id -u jenkins)
                    build_arg_jenkins_gid: null, // Ensure linux-only step is not run on windows (id -g jenkins)
                    build_arg_docker_gid: null, // Ensure linux-only step is not run on windows (stat -c %g /var/run/docker.sock)
                    retry_image_pull: 5)
                  }
                }
>>>>>>> 88453ce4
              }
            }

<<<<<<< HEAD
            environment {
              CODESIGN_KEY = credentials('gpg-codesign-private-key')
              CODESIGN_PASS = credentials('gpg-codesign-passphrase')
              RSTUDIO_VERSION_MAJOR = '${rstudioVersionMajor}'
              RSTUDIO_VERSION_MINOR = '${rstudioVersionMinor}'
              RSTUDIO_VERSION_PATCH = '${rstudioVersionPatch}'
              RSTUDIO_VERSION_SUFFIX = '${rstudioVersionSuffix}'
=======
        parallel parallel_images

        def parallel_containers = [:]

        // build each variant in parallel
        for (int i = 0; i < containers.size(); i++) {
            def index = i
            parallel_containers["${containers[i].os}-${containers[i].arch}-${containers[i].flavor}-${containers[i].variant}"] = {
                def current_container = containers[index]
                node('ide') {
                    def current_image
                    docker.withRegistry('https://263245908434.dkr.ecr.us-east-1.amazonaws.com', 'ecr:us-east-1:jenkins-aws') {
                        stage('prepare ws/container') {
                          prepareWorkspace()
                          def image_tag = "${current_container.os}-${current_container.arch}-${rstudioReleaseBranch}"
                          current_image = docker.image("jenkins/ide:" + image_tag)
                        }
                        current_image.inside("--privileged") {
                            timeout(time: 180, units: 'MINUTES', activity: false) {
                                stage('compile package') {
                                    compile_package(current_container.package_os, get_type_from_os(current_container.os), current_container.flavor, current_container.variant)
                                }
                                stage('run tests') {
                                    run_tests(current_container.os, get_type_from_os(current_container.os), current_container.flavor)
                                }
                                if (current_container.os != 'windows') {
                                    stage('sentry upload') {
                                        sentry_upload(get_type_from_os(current_container.os), current_container.flavor)
                                    }
                                }
                            }
                        }
                    }
                    stage('upload artifacts') {
                        s3_upload(get_type_from_os(current_container.os), current_container.flavor, current_container.os, current_container.arch)
                    }
                    if (current_container.os == 'windows') {
                        sentry_upload(get_type_from_os(current_container.os), current_container.flavor)
                    }
                }
>>>>>>> 88453ce4
            }

<<<<<<< HEAD
            steps {
              dir('package/linux') {
                sh "./make-${flavor}-package ${PACKAGE_TYPE} clean"
                sh "../../docker/jenkins/sign-release.sh /build-${flavor.capitalize()}-${PACKAGE_TYPE}/rstudio-*.${PACKAGE_TYPE.toLowerCase()} ${CODESIGN_KEY} ${CODESIGN_PASS}"
              }
            }
          }

          stage('Run Tests') {
            when {
              not { environment name: 'os', value: 'windows' }
            }

            agent {
              docker {
                image "jenkins/ide:${os}-${arch}-${env.BRANCH_NAME}"
                reuseNode true
              }
            }

            steps {
              dir("package/linux/${flavor.capitalize()}-${PACKAGE_TYPE}/src/gwt") {
                sh './gwt-unit-tests.sh'
              }
              dir("package/linux/${flavor.capitalize()}-${PACKAGE_TYPE}/src/cpp") {
                sh './rstudio-tests.sh'
              }
            }
          }

          stage('Upload Artifacts') {
            when {
              not { environment name: 'os', value: 'windows' }
            }

            agent {
              docker {
                image "jenkins/ide:${os}-${arch}-${env.BRANCH_NAME}"
                reuseNode true
              }
            }

            environment {
              SENTRY_API_KEY = credentials('ide-sentry-api-key')
              GITHUB_LOGIN = credentials('github-rstudio-jenkins')
              AWS_BUCKET="rstudio-ide-build"
              AWS_PATH="${flavor}/${os}/${PACKAGE_ARCH}/"
              PRODUCT="${flavor}"
              RSTUDIO_VERSION=" ${rstudioVersionMajor}.${rstudioVersionMinor}.${rstudioVersionPatch}${rstudioVersionSuffix}"
            }

            steps {
              script {
                if (rstudioVersionSuffix.contains("pro")) {
                  if (env.PRODUCT == "desktop") {
                    env.PRODUCT = "desktop-pro"
                  } else if (env.PRODUCT == "electron") {
                    env.PRODUCT = "electron-pro"
                  } else if (env.PRODUCT == "server") {
                    env.PRODUCT = "workbench"
                  }
                }

                def packageDir = "package/linux/build-${flavor.capitalize()}-${PACKAGE_TYPE}/"
                def tarballDir = "_CPack_Packages/Linux/${PACKAGE_TYPE}"
                def packageFile = ''
                def tarballFile = ''
                dir(packageDir) {
                  // Upload the pacakge to S3
                  env.packageFile = findFiles glob: 'rstudio-*.${PACKAGE_TYPE.toLowerCase()}'
                  // Strip relwithdebinfo froem the filename
                  def renamedFile = echo $packageFile | sed 's/-relwithdebinfo//'
                  mv $packageFile $renamedFile
                  packageFile=$renamedFile

                  withAWS(credentials: 'jenkins-aws') {
                    s3Upload acl: 'BucketOwnerFullControl', bucket: "$AWS_BUCKET", file: "$packageFile", path: "$AWS_PATH"
                  }

                  // Also upload installer-less version for desktop builds
                  if ((flavor == "desktop") || (flavor == "electron")) {
                    dir(tarballDir) {
                      tarballFile = findFiles glob: '*.tar.gz'
                      // Strip relwithdebinfo from the filename
                      def renamedTarball = echo $tarballFile | sed 's/-relwithdebinfo//'
                      mv $tarballFile $renamedTarball
                      tarballFile=$renamedTarball

                      withAWS(credentials: 'jenkins-aws') {
                        s3Upload acl: 'BucketOwnerFullControl', bucket: "$AWS_BUCKET", file: "$tarballFile", path: "$AWS_PATH"
                      }
                    }
                  }

                  // Upload stripped debinfo to sentry
                  dir('src/cpp') {
                    retry 5 {
                      timeout activity: true, time: 15 {
                        sh "../../../../../docker/jenkins/sentry-upload.sh ${SENTRY_API_KEY}"
                      }
                    }
                  }
                }

                // Publish to the dailies page
                dir('docker/jenkins') {
                  sh "./publish-build.sh --build ${PRODUCT}/${os} --url https://s3.amazonaws.com/rstudio-ide-build/${flavor}/${os}/${PACKAGE_ARCH}/${packageFile} --pat ${GITHUB_LOGIN_PSW} --file ${packageDir}/${packageFile} --version ${RSTUDIO_VERSION}"
                  if ((flavor == "desktop") || (flavor == "electron")) {
                    sh "./publish-build.sh --build ${PRODUCT}/${os} --url https://s3.amazonaws.com/rstudio-ide-build/${flavor}/${os}/${PACKAGE_ARCH}/${tarballFile} --pat ${GITHUB_LOGIN_PSW} --file ${packageDir}/${tarballDir}/${tarballFile} --version ${RSTUDIO_VERSION}"
                  }
=======
        // build each windows variant in parallel
        for (int i = 0; i < windows_containers.size(); i++) {
            def index = i
            parallel_containers["${windows_containers[i].os}-${windows_containers[i].flavor}"] = {
                def current_container = windows_containers[index]
                retry(2) {
                    node('windows') {
                        stage('prepare container') {
                            checkout scm
                            docker.withRegistry('https://263245908434.dkr.ecr.us-east-1.amazonaws.com', 'ecr:us-east-1:jenkins-aws') {
                                def image_tag = "${current_container.os}-${rstudioReleaseBranch}"
                                windows_image = docker.image("jenkins/ide:" + image_tag)
                                windows_image.pull()
                                image_name = windows_image.imageName()
                            }
                        }
                        docker.image(image_name).inside() {
                            timeout(time: 180, units: 'MINUTES', activity: false) {
                                stage('dependencies') {
                                    withCredentials([usernameColonPassword(credentialsId: 'github-rstudio-jenkins', variable: "GITHUB_LOGIN")]) {
                                        bat 'cd dependencies/windows && set RSTUDIO_GITHUB_LOGIN=$GITHUB_LOGIN && set RSTUDIO_SKIP_QT=1 && install-dependencies.cmd && cd ../..'
                                    }
                                }
                                stage('build'){
                                    def env = "set \"RSTUDIO_VERSION_MAJOR=${rstudioVersionMajor}\" && set \"RSTUDIO_VERSION_MINOR=${rstudioVersionMinor}\" && set \"RSTUDIO_VERSION_PATCH=${rstudioVersionPatch}\" && set \"RSTUDIO_VERSION_SUFFIX=${rstudioVersionSuffix}\""
                                    bat "cd package/win32 && ${env} && set \"PACKAGE_OS=Windows\" && make-package.bat clean ${current_container.flavor} && cd ../.."
                                }
                                stage('tests'){
                                    try {
                                        bat 'cd package/win32/build/src/cpp && rstudio-tests.bat --scope core'
                                    }
                                    catch(err){
                                        currentBuild.result = "UNSTABLE"
                                    }
                                }
                                if (current_container.flavor == "electron") {
                                    stage('electron tests'){
                                        try {
                                            bat 'cd src/node/desktop && scripts\\run-unit-tests.cmd'
                                        }
                                        catch(err){
                                            currentBuild.result = "UNSTABLE"
                                        }
                                    }
                                }
                                stage('sign') {
                                    def packageVersion = "${rstudioVersionMajor}.${rstudioVersionMinor}.${rstudioVersionPatch}${rstudioVersionSuffix}"
                                    packageVersion = packageVersion.replace('+', '-')

                                    def packageName = "RStudio-${packageVersion}-RelWithDebInfo"

                                    withCredentials([file(credentialsId: 'ide-windows-signing-pfx', variable: 'pfx-file'), string(credentialsId: 'ide-pfx-passphrase', variable: 'pfx-passphrase')]) {
                                        bat "\"C:\\Program Files (x86)\\Windows Kits\\10\\bin\\10.0.19041.0\\x86\\signtool\" sign /f %pfx-file% /p %pfx-passphrase% /v /debug /n \"RStudio PBC\" /t http://timestamp.digicert.com  package\\win32\\build\\${packageName}.exe"

                                        bat "\"C:\\Program Files (x86)\\Windows Kits\\10\\bin\\10.0.19041.0\\x86\\signtool\" verify /v /pa package\\win32\\build\\${packageName}.exe"
                                    }
                                }
                                stage('upload') {
                                    def packageVersion = "${rstudioVersionMajor}.${rstudioVersionMinor}.${rstudioVersionPatch}${rstudioVersionSuffix}"
                                    packageVersion = packageVersion.replace('+', '-')

                                    def buildDest = "s3://rstudio-ide-build/${current_container.flavor}/windows"
                                    def packageName = "RStudio-${packageVersion}"

                                    // strip unhelpful suffixes from filenames
                                    bat "move package\\win32\\build\\${packageName}-RelWithDebInfo.exe package\\win32\\build\\${packageName}.exe"
                                    bat "move package\\win32\\build\\${packageName}-RelWithDebInfo.zip package\\win32\\build\\${packageName}.zip"

                                    // windows docker container cannot reach instance-metadata endpoint. supply credentials at upload.

                                    withCredentials([[$class: 'AmazonWebServicesCredentialsBinding', credentialsId: 'jenkins-aws']]) {
                                        retry(5) {
                                            bat "aws s3 cp package\\win32\\build\\${packageName}.exe ${buildDest}/${packageName}.exe"
                                            bat "aws s3 cp package\\win32\\build\\${packageName}.zip ${buildDest}/${packageName}.zip"
                                        }
                                    }

                                }
                                    stage ('publish') {
                                    def packageVersion = "${rstudioVersionMajor}.${rstudioVersionMinor}.${rstudioVersionPatch}${rstudioVersionSuffix}"
                                    packageVersion = packageVersion.replace('+', '-')

                                    def packageName = "RStudio-${packageVersion}"
                                    withCredentials([usernamePassword(credentialsId: 'github-rstudio-jenkins', usernameVariable: 'GITHUB_USERNAME', passwordVariable: 'GITHUB_PAT')]) {

                                        // derive product
                                        def product = "${current_container.flavor}"
                                        if (rstudioVersionSuffix.contains("pro")) {
                                            product = "${current_container.flavor}-pro"
                                        }

                                        // publish the build (self installing exe)
                                        def stdout = powershell(returnStdout: true, script: ".\\docker\\jenkins\\publish-build.ps1 -build ${product}/windows -url https://s3.amazonaws.com/rstudio-ide-build/${current_container.flavor}/windows/${packageName}.exe -pat ${GITHUB_PAT} -file package\\win32\\build\\${packageName}.exe -version ${rstudioVersionMajor}.${rstudioVersionMinor}.${rstudioVersionPatch}${rstudioVersionSuffix}")
                                        println stdout

                                        // publish the build (installer-less zip)
                                        stdout = powershell(returnStdout: true, script: ".\\docker\\jenkins\\publish-build.ps1 -build ${product}/windows-xcopy -url https://s3.amazonaws.com/rstudio-ide-build/${current_container.flavor}/windows/${packageName}.zip -pat ${GITHUB_PAT} -file package\\win32\\build\\${packageName}.zip -version ${rstudioVersionMajor}.${rstudioVersionMinor}.${rstudioVersionPatch}${rstudioVersionSuffix}")
                                        println stdout
                                    }
                                }
                                if (current_container.flavor == "desktop") {
                                    stage('upload debug symbols') {
                                        // convert the PDB symbols to breakpad format (PDB not supported by Sentry)
                                        bat '''
                                        cd package\\win32\\build
                                        FOR /F %%G IN ('dir /s /b *.pdb') DO (..\\..\\..\\dependencies\\windows\\breakpad-tools-windows\\dump_syms %%G > %%G.sym)
                                        '''

                                        // upload the breakpad symbols
                                        withCredentials([string(credentialsId: 'ide-sentry-api-key', variable: 'SENTRY_API_KEY')]) {
                                            bat "cd package\\win32\\build\\src\\cpp && ..\\..\\..\\..\\..\\dependencies\\windows\\sentry-cli.exe --auth-token %SENTRY_API_KEY% upload-dif --log-level=debug --org rstudio --project ide-backend -t breakpad ."
                                        }
                                    }
                                }
                            }
                        }
                    }
>>>>>>> 88453ce4
                }
            }
<<<<<<< HEAD
          }
          // ========================================================================================================================================================================

          // Windows specific steps =================================================================================================================================================
          // stage('Compile Package') {
          //   when {
          //     environment name: 'os', value: 'windows'
          //   }

          //   agent {
          //     docker {
          //       image "jenkins/ide:${os}-${arch}-${env.BRANCH_NAME}"
          //       registryCredentialsId 'ecr:us-east-1:aws-build-role'
          //       registryUrl 'https://263245908434.dkr.ecr.us-east-1.amazonaws.com'
          //       reuseNode true
          //     }
          //   }

          //   environment {
          //     CODESIGN_KEY = credentials('ide-windows-signing-pfx')
          //     CODESIGN_PASS = credentials('ide-pfx-passphrase')
          //     RSTUDIO_VERSION_MAJOR = '${rstudioVersionMajor}'
          //     RSTUDIO_VERSION_MAJOR = '${rstudioVersionMajor}'
          //     RSTUDIO_VERSION_MAJOR = '${rstudioVersionMajor}'
          //     RSTUDIO_VERSION_MAJOR = '${rstudioVersionMajor}'
          //   }

          //   steps {
          //     script {
          //       def packageName =  "RStudio-${versionWithoutPlus}-RelWithDebInfo"
          //     }
              
          //     dir('package/win32') {
          //       bat "make-package.bat clean ${current_container.flavor}"

          //       dir('build') {
          //         bat "\"C:\\Program Files (x86)\\Windows Kits\\10\\bin\\10.0.17134.0\\x86\\signtool\" sign /f %CODESIGN_KEY% /p %CODESIGN_PASS% /v /debug /n \"RStudio PBC\" /t http://timestamp.digicert.com  ${packageName}.exe"
          //         bat "\"C:\\Program Files (x86)\\Windows Kits\\10\\bin\\10.0.17134.0\\x86\\signtool\" verify /v /pa ${packageName}.exe"
          //       }
          //     }
          //   }
          // }

          // stage('Run Tests') {
          //   when {
          //     environment name: 'os', value: 'windows'
          //   }

          //   docker {
          //     image "jenkins/ide:${os}-${arch}-${env.BRANCH_NAME}"
          //     reuseNode true
          //   }

          //   steps {
          //     bat 'rstudio-tests.bat --scope core'
          //   }
          // }

          // stage('Upload Artifacts') {
          //   when {
          //     environment name: 'os', value: 'windows'
          //   }

          //   docker {
          //     image "jenkins/ide:${os}-${arch}-${env.BRANCH_NAME}"
          //     reuseNode true
          //   }

          //   environment {
          //     CODESIGN_KEY = credentials('ide-windows-signing-pfx')
          //   }
          // }
          // ========================================================================================================================================================================
        }
      }
=======
        }

        // trigger macos build if we're in open-source repo
        if (env.JOB_NAME.startsWith('IDE/open-source-pipeline')) {
          trigger_external_build('IDE/macos-electron')
        }

        parallel parallel_containers

        // Ensure we don't build automation on the branches that don't exist
        if (env.JOB_NAME.startsWith('IDE/open-source-pipeline') &&
            ("${rstudioReleaseBranch}" != "release-ghost-orchid") &&
            ("${rstudioReleaseBranch}" != "v1.4-juliet-rose")) {
          trigger_external_build('IDE/qa-opensource-automation')
        }

        slackSend channel: params.get('SLACK_CHANNEL', '#ide-builds'), color: 'good', message: "${messagePrefix} passed (${currentBuild.result})"
>>>>>>> 88453ce4
    }
  }
}<|MERGE_RESOLUTION|>--- conflicted
+++ resolved
@@ -1,3 +1,4 @@
+#!groovy
 @Library('pipeline-shared-libraries@feature/windows-pbp') _
 
 rstudioVersionMajor = 0
@@ -29,19 +30,6 @@
         daysToKeepStr: '',
         numToKeepStr: '100'))
   }
-<<<<<<< HEAD
-=======
-
-  if (flavor == "electron") {
-    try {
-      // run the Electron unit tests
-      sh "cd src/node/desktop && ./scripts/docker-run-unit-tests.sh"
-    } catch(err) {
-      unstable("Electron tests failed (${flavor.capitalize()} ${type} on ${os})")
-    }
-  }
-}
->>>>>>> 88453ce4
 
   parameters {
     string(name: 'RSTUDIO_VERSION_PATCH', defaultValue: '0', description: 'RStudio Patch Version')
@@ -51,7 +39,6 @@
     string(name: 'FLAVOR_FILTER', defaultValue: 'all', description: 'Pattern to limit builds by matching FLAVOR')
   }
 
-<<<<<<< HEAD
   stages {
     stage('Build Versioning Image') {
       agent {
@@ -69,41 +56,8 @@
           push: env.BRANCH_IS_PRIMARY
         )
       }
-=======
-  // forward declare tarball filenames
-  def tarballFile = ""
-  def renamedTarballFile = ""
-  
-  // add installer-less tarball if desktop
-  if (flavor == "electron") {
-    tarballFile = sh (
-      script: "basename `ls ${buildFolder}/_CPack_Packages/Linux/${type}/*.tar.gz`",
-      returnStdout: true
-    ).trim()
-
-    renamedTarballFile = sh (
-      script: "echo ${tarballFile} | sed 's/-relwithdebinfo//'",
-      returnStdout: true
-    ).trim()
-
-    sh "mv ${buildFolder}/_CPack_Packages/Linux/${type}/${tarballFile} ${buildFolder}/_CPack_Packages/Linux/${type}/${renamedTarballFile}"
-    retry(5) {
-      sh "aws s3 cp ${buildFolder}/_CPack_Packages/Linux/${type}/${renamedTarballFile} ${buildDest}"
     }
-  }
-
-  // update daily build redirect
-  withCredentials([file(credentialsId: 'www-rstudio-org-pem', variable: 'wwwRstudioOrgPem')]) {
-    sh "docker/jenkins/publish-daily-binary.sh https://s3.amazonaws.com/rstudio-ide-build/${flavor}/${os}/${arch}/${packageFile} ${wwwRstudioOrgPem}"
-    // for the last linux build, on OS only we also update windows to avoid the need for publish-daily-binary.bat
-    if (flavor == "electron" && os == "rhel8") {
-       def packageName = "RStudio-${rstudioVersionMajor}.${rstudioVersionMinor}.${rstudioVersionPatch}${rstudioVersionSuffix}"
-       packageName = packageName.replace('+', '-')
-       sh "docker/jenkins/publish-daily-binary.sh https://s3.amazonaws.com/rstudio-ide-build/electron/windows/${packageName}.exe ${wwwRstudioOrgPem}"
->>>>>>> 88453ce4
-    }
-
-<<<<<<< HEAD
+
     stage('Bump Version') {
       agent {
         docker {
@@ -111,18 +65,6 @@
           registryCredentialsId 'ecr:us-east-1:aws-build-role'
           registryUrl 'https://263245908434.dkr.ecr.us-east-1.amazonaws.com'
           reuseNode true
-=======
-  // publish build to dailies page
-  withCredentials([usernamePassword(credentialsId: 'github-rstudio-jenkins', usernameVariable: 'GITHUB_USERNAME', passwordVariable: 'GITHUB_PAT')]) {
-
-    // derive product
-    def product="${flavor}"
-    if (rstudioVersionSuffix.contains("pro")) {
-        if (product == "electron") {
-            product = "electron-pro"
-        } else if (product == "server") {
-            product = "workbench"
->>>>>>> 88453ce4
         }
       }
 
@@ -160,7 +102,6 @@
       }
     }
 
-<<<<<<< HEAD
     stage('Start External Jobs') {
       agent {
         label 'linux'
@@ -175,14 +116,6 @@
               trigger_external_build('IDE/macos-pipeline-test')
             }
           }
-=======
-def sentry_upload(type, flavor) {
-  withCredentials([string(credentialsId: 'ide-sentry-api-key', variable: 'SENTRY_API_KEY')]){
-    retry(5) {
-      // timeout sentry in 15 minutes
-      timeout(activity: true, time: 15) {
-    sh "cd package/linux/build-${flavor.capitalize()}-${type}/src/cpp && ../../../../../docker/jenkins/sentry-upload.sh ${SENTRY_API_KEY}"
->>>>>>> 88453ce4
       }
     }
 
@@ -289,82 +222,24 @@
               name 'flavor'
               values 'desktop', 'server', 'electron'
           }
-        }
-
-<<<<<<< HEAD
+                            }
+
         excludes {
           exclude {
             axis {
               name 'flavor'
               values 'electron'
-            }
+                            }
             axis {
               name 'os'
               notValues 'bionic', 'windows'
-=======
-// make a nicer slack message
-messagePrefix = "Jenkins ${env.JOB_NAME} build: <${env.BUILD_URL}display/redirect|${env.BUILD_DISPLAY_NAME}>"
-
-try {
-
-    timestamps {
-        def containers = [
-          [os: 'opensuse15', arch: 'x86_64', flavor: 'electron', variant: '',  package_os: 'OpenSUSE 15'],
-          [os: 'opensuse15', arch: 'x86_64', flavor: 'server',   variant: '',  package_os: 'OpenSUSE 15'],
-          [os: 'centos7',    arch: 'x86_64', flavor: 'electron', variant: '',  package_os: 'CentOS 7'],
-          [os: 'centos7',    arch: 'x86_64', flavor: 'server',   variant: '',  package_os: 'CentOS 7'],
-          [os: 'bionic',     arch: 'amd64',  flavor: 'server',   variant: '',  package_os: 'Ubuntu Bionic'],
-          [os: 'bionic',     arch: 'amd64',  flavor: 'electron', variant: '',  package_os: 'Ubuntu Bionic'],
-          [os: 'jammy',      arch: 'amd64',  flavor: 'server',   variant: '',  package_os: 'Ubuntu Jammy'],
-          [os: 'jammy',      arch: 'amd64',  flavor: 'electron', variant: '',  package_os: 'Ubuntu Jammy'],
-          [os: 'fedora36',   arch: 'x86_64', flavor: 'server',   variant: '',  package_os: 'Fedora 36'],
-          [os: 'fedora36',   arch: 'x86_64', flavor: 'electron', variant: '',  package_os: 'Fedora 36'],
-          [os: 'rhel8',      arch: 'x86_64', flavor: 'server',   variant: '',  package_os: 'RHEL 8'],
-          [os: 'rhel8',      arch: 'x86_64', flavor: 'electron', variant: '',  package_os: 'RHEL 8']
-        ]
-        containers = limit_builds(containers)
-
-        // create the version we're about to build
-        node('docker') {
-            stage('set up versioning') {
-                prepareWorkspace()
-                archiveArtifacts artifacts: 'version/RELEASE', followSymlinks: false
-
-                container = pullBuildPush(image_name: 'jenkins/ide', dockerfile: "docker/jenkins/Dockerfile.versioning", image_tag: "rstudio-versioning", build_args: jenkins_user_build_args(), retry_image_pull: 5)
-                container.inside() {
-                    stage('bump version') {
-                        def rstudioVersion = sh (
-                          script: "docker/jenkins/rstudio-version.sh bump ${params.RSTUDIO_VERSION_PATCH}",
-                          returnStdout: true
-                        ).trim()
-                        echo "RStudio build version: ${rstudioVersion}"
-
-                        // Split on [-+] first to avoid having to worry about splitting out .pro<n>
-                        def version = rstudioVersion.split('[-+]')
-
-                        // extract major / minor /patch version
-                        def majorComponents = version[0].split('\\.')
-                        rstudioVersionMajor = majorComponents[0]
-                        rstudioVersionMinor = majorComponents[1]
-                        rstudioVersionPatch = majorComponents[2]
-
-                        // Extract suffix
-                        if (version.length > 2)
-                            rstudioVersionSuffix = '-' + version[1] + '+' + version[2]
-                        else
-                            rstudioVersionSuffix = '+' + version[1]
-
-                        // update slack message to include build version
-                        messagePrefix = "Jenkins ${env.JOB_NAME} build: <${env.BUILD_URL}display/redirect|${env.BUILD_DISPLAY_NAME}>, version: ${rstudioVersion}"
-                    }
-                }
->>>>>>> 88453ce4
             }
           }
           exclude {
             axis {
               name 'agent_label'
               values 'windows'
+                                    }
             }
             axis {
               name 'os'
@@ -395,54 +270,21 @@
 
         // Linux specific steps ===================================================================================================================================================
         stages {
+                retry(2) {
           stage('Compile Package') {
             when {
               not { environment name: 'os', value: 'windows' }
             }
 
-<<<<<<< HEAD
             agent {
               docker {
                 image "jenkins/ide:${os}-${arch}-${env.BRANCH_NAME}"
                 registryCredentialsId 'ecr:us-east-1:aws-build-role'
                 registryUrl 'https://263245908434.dkr.ecr.us-east-1.amazonaws.com'
                 reuseNode true
-=======
-        def windows_containers = [
-          [os: 'windows', arch: 'x86_64', flavor: 'electron',  variant: '', package_os: 'Windows']
-        ]
- 
-        // prepare container for windows builder
-        for (int i = 0; i < windows_containers.size(); i++) {
-          // derive the tag for this image
-          def current_image = windows_containers[i]
-          def image_tag = "${current_image.os}-${rstudioReleaseBranch}"
-
-          // ensure that this image tag has not already been built (since we
-          // recycle tags for many platforms to e.g. build desktop and electron
-          // on the same image)
-          if (!parallel_images.keySet().contains(image_tag)) {
-            parallel_images[image_tag] = {
-              node('windows') {
-                stage('prepare Windows container') {
-                  checkout scm
-                  withCredentials([usernameColonPassword(credentialsId: 'github-rstudio-jenkins', variable: "github_login")]) {
-                    def github_args = "--build-arg GITHUB_LOGIN=${github_login}"
-                    pullBuildPush(image_name: 'jenkins/ide',
-                    dockerfile: "docker/jenkins/Dockerfile.windows",
-                    image_tag: image_tag,
-                    build_args: github_args,
-                    build_arg_jenkins_uid: null, // Ensure linux-only step is not run on windows (id -u jenkins)
-                    build_arg_jenkins_gid: null, // Ensure linux-only step is not run on windows (id -g jenkins)
-                    build_arg_docker_gid: null, // Ensure linux-only step is not run on windows (stat -c %g /var/run/docker.sock)
-                    retry_image_pull: 5)
-                  }
-                }
->>>>>>> 88453ce4
-              }
-            }
-
-<<<<<<< HEAD
+                  }
+                }
+
             environment {
               CODESIGN_KEY = credentials('gpg-codesign-private-key')
               CODESIGN_PASS = credentials('gpg-codesign-passphrase')
@@ -450,80 +292,46 @@
               RSTUDIO_VERSION_MINOR = '${rstudioVersionMinor}'
               RSTUDIO_VERSION_PATCH = '${rstudioVersionPatch}'
               RSTUDIO_VERSION_SUFFIX = '${rstudioVersionSuffix}'
-=======
-        parallel parallel_images
-
-        def parallel_containers = [:]
-
-        // build each variant in parallel
-        for (int i = 0; i < containers.size(); i++) {
-            def index = i
-            parallel_containers["${containers[i].os}-${containers[i].arch}-${containers[i].flavor}-${containers[i].variant}"] = {
-                def current_container = containers[index]
-                node('ide') {
-                    def current_image
-                    docker.withRegistry('https://263245908434.dkr.ecr.us-east-1.amazonaws.com', 'ecr:us-east-1:jenkins-aws') {
-                        stage('prepare ws/container') {
-                          prepareWorkspace()
-                          def image_tag = "${current_container.os}-${current_container.arch}-${rstudioReleaseBranch}"
-                          current_image = docker.image("jenkins/ide:" + image_tag)
-                        }
-                        current_image.inside("--privileged") {
-                            timeout(time: 180, units: 'MINUTES', activity: false) {
-                                stage('compile package') {
-                                    compile_package(current_container.package_os, get_type_from_os(current_container.os), current_container.flavor, current_container.variant)
-                                }
-                                stage('run tests') {
-                                    run_tests(current_container.os, get_type_from_os(current_container.os), current_container.flavor)
-                                }
-                                if (current_container.os != 'windows') {
-                                    stage('sentry upload') {
-                                        sentry_upload(get_type_from_os(current_container.os), current_container.flavor)
-                                    }
-                                }
-                            }
-                        }
-                    }
-                    stage('upload artifacts') {
-                        s3_upload(get_type_from_os(current_container.os), current_container.flavor, current_container.os, current_container.arch)
-                    }
-                    if (current_container.os == 'windows') {
-                        sentry_upload(get_type_from_os(current_container.os), current_container.flavor)
-                    }
-                }
->>>>>>> 88453ce4
-            }
-
-<<<<<<< HEAD
-            steps {
+
               dir('package/linux') {
                 sh "./make-${flavor}-package ${PACKAGE_TYPE} clean"
                 sh "../../docker/jenkins/sign-release.sh /build-${flavor.capitalize()}-${PACKAGE_TYPE}/rstudio-*.${PACKAGE_TYPE.toLowerCase()} ${CODESIGN_KEY} ${CODESIGN_PASS}"
-              }
-            }
-          }
+                  }
+                }
+                }
 
           stage('Run Tests') {
             when {
               not { environment name: 'os', value: 'windows' }
-            }
+                  }
 
             agent {
               docker {
                 image "jenkins/ide:${os}-${arch}-${env.BRANCH_NAME}"
                 reuseNode true
-              }
-            }
+                  }
+                }
+                                if (current_container.flavor == "electron") {
+                                    stage('electron tests'){
+                                        try {
+                                            bat 'cd src/node/desktop && scripts\\run-unit-tests.cmd'
+                                        }
+                                        catch(err){
+                                            currentBuild.result = "UNSTABLE"
+                                        }
+                                    }
+                                }
 
             steps {
               dir("package/linux/${flavor.capitalize()}-${PACKAGE_TYPE}/src/gwt") {
                 sh './gwt-unit-tests.sh'
               }
               dir("package/linux/${flavor.capitalize()}-${PACKAGE_TYPE}/src/cpp") {
-                sh './rstudio-tests.sh'
+                    bat "\"C:\\Program Files (x86)\\Windows Kits\\10\\bin\\10.0.17134.0\\x86\\signtool\" sign /f %pfx-file% /p %pfx-passphrase% /v /debug /n \"RStudio PBC\" /t http://timestamp.digicert.com  package\\win32\\build\\${packageName}.exe"
               }
-            }
-          }
+                    bat "\"C:\\Program Files (x86)\\Windows Kits\\10\\bin\\10.0.17134.0\\x86\\signtool\" verify /v /pa package\\win32\\build\\${packageName}.exe"
+                  }
+                }
 
           stage('Upload Artifacts') {
             when {
@@ -534,8 +342,8 @@
               docker {
                 image "jenkins/ide:${os}-${arch}-${env.BRANCH_NAME}"
                 reuseNode true
-              }
-            }
+                    }
+                  }
 
             environment {
               SENTRY_API_KEY = credentials('ide-sentry-api-key')
@@ -544,18 +352,18 @@
               AWS_PATH="${flavor}/${os}/${PACKAGE_ARCH}/"
               PRODUCT="${flavor}"
               RSTUDIO_VERSION=" ${rstudioVersionMajor}.${rstudioVersionMinor}.${rstudioVersionPatch}${rstudioVersionSuffix}"
-            }
+                }
 
             steps {
               script {
-                if (rstudioVersionSuffix.contains("pro")) {
+                    if (rstudioVersionSuffix.contains("pro")) {
                   if (env.PRODUCT == "desktop") {
                     env.PRODUCT = "desktop-pro"
                   } else if (env.PRODUCT == "electron") {
                     env.PRODUCT = "electron-pro"
                   } else if (env.PRODUCT == "server") {
                     env.PRODUCT = "workbench"
-                  }
+                    }
                 }
 
                 def packageDir = "package/linux/build-${flavor.capitalize()}-${PACKAGE_TYPE}/"
@@ -585,8 +393,9 @@
 
                       withAWS(credentials: 'jenkins-aws') {
                         s3Upload acl: 'BucketOwnerFullControl', bucket: "$AWS_BUCKET", file: "$tarballFile", path: "$AWS_PATH"
-                      }
-                    }
+                  }
+                }
+                                    stage('upload debug symbols') {
                   }
 
                   // Upload stripped debinfo to sentry
@@ -594,139 +403,22 @@
                     retry 5 {
                       timeout activity: true, time: 15 {
                         sh "../../../../../docker/jenkins/sentry-upload.sh ${SENTRY_API_KEY}"
-                      }
                     }
                   }
                 }
+              }
 
                 // Publish to the dailies page
                 dir('docker/jenkins') {
                   sh "./publish-build.sh --build ${PRODUCT}/${os} --url https://s3.amazonaws.com/rstudio-ide-build/${flavor}/${os}/${PACKAGE_ARCH}/${packageFile} --pat ${GITHUB_LOGIN_PSW} --file ${packageDir}/${packageFile} --version ${RSTUDIO_VERSION}"
                   if ((flavor == "desktop") || (flavor == "electron")) {
                     sh "./publish-build.sh --build ${PRODUCT}/${os} --url https://s3.amazonaws.com/rstudio-ide-build/${flavor}/${os}/${PACKAGE_ARCH}/${tarballFile} --pat ${GITHUB_LOGIN_PSW} --file ${packageDir}/${tarballDir}/${tarballFile} --version ${RSTUDIO_VERSION}"
-                  }
-=======
-        // build each windows variant in parallel
-        for (int i = 0; i < windows_containers.size(); i++) {
-            def index = i
-            parallel_containers["${windows_containers[i].os}-${windows_containers[i].flavor}"] = {
-                def current_container = windows_containers[index]
-                retry(2) {
-                    node('windows') {
-                        stage('prepare container') {
-                            checkout scm
-                            docker.withRegistry('https://263245908434.dkr.ecr.us-east-1.amazonaws.com', 'ecr:us-east-1:jenkins-aws') {
-                                def image_tag = "${current_container.os}-${rstudioReleaseBranch}"
-                                windows_image = docker.image("jenkins/ide:" + image_tag)
-                                windows_image.pull()
-                                image_name = windows_image.imageName()
-                            }
-                        }
-                        docker.image(image_name).inside() {
-                            timeout(time: 180, units: 'MINUTES', activity: false) {
-                                stage('dependencies') {
-                                    withCredentials([usernameColonPassword(credentialsId: 'github-rstudio-jenkins', variable: "GITHUB_LOGIN")]) {
-                                        bat 'cd dependencies/windows && set RSTUDIO_GITHUB_LOGIN=$GITHUB_LOGIN && set RSTUDIO_SKIP_QT=1 && install-dependencies.cmd && cd ../..'
-                                    }
-                                }
-                                stage('build'){
-                                    def env = "set \"RSTUDIO_VERSION_MAJOR=${rstudioVersionMajor}\" && set \"RSTUDIO_VERSION_MINOR=${rstudioVersionMinor}\" && set \"RSTUDIO_VERSION_PATCH=${rstudioVersionPatch}\" && set \"RSTUDIO_VERSION_SUFFIX=${rstudioVersionSuffix}\""
-                                    bat "cd package/win32 && ${env} && set \"PACKAGE_OS=Windows\" && make-package.bat clean ${current_container.flavor} && cd ../.."
-                                }
-                                stage('tests'){
-                                    try {
-                                        bat 'cd package/win32/build/src/cpp && rstudio-tests.bat --scope core'
-                                    }
-                                    catch(err){
-                                        currentBuild.result = "UNSTABLE"
-                                    }
-                                }
-                                if (current_container.flavor == "electron") {
-                                    stage('electron tests'){
-                                        try {
-                                            bat 'cd src/node/desktop && scripts\\run-unit-tests.cmd'
-                                        }
-                                        catch(err){
-                                            currentBuild.result = "UNSTABLE"
-                                        }
-                                    }
-                                }
-                                stage('sign') {
-                                    def packageVersion = "${rstudioVersionMajor}.${rstudioVersionMinor}.${rstudioVersionPatch}${rstudioVersionSuffix}"
-                                    packageVersion = packageVersion.replace('+', '-')
-
-                                    def packageName = "RStudio-${packageVersion}-RelWithDebInfo"
-
-                                    withCredentials([file(credentialsId: 'ide-windows-signing-pfx', variable: 'pfx-file'), string(credentialsId: 'ide-pfx-passphrase', variable: 'pfx-passphrase')]) {
-                                        bat "\"C:\\Program Files (x86)\\Windows Kits\\10\\bin\\10.0.19041.0\\x86\\signtool\" sign /f %pfx-file% /p %pfx-passphrase% /v /debug /n \"RStudio PBC\" /t http://timestamp.digicert.com  package\\win32\\build\\${packageName}.exe"
-
-                                        bat "\"C:\\Program Files (x86)\\Windows Kits\\10\\bin\\10.0.19041.0\\x86\\signtool\" verify /v /pa package\\win32\\build\\${packageName}.exe"
-                                    }
-                                }
-                                stage('upload') {
-                                    def packageVersion = "${rstudioVersionMajor}.${rstudioVersionMinor}.${rstudioVersionPatch}${rstudioVersionSuffix}"
-                                    packageVersion = packageVersion.replace('+', '-')
-
-                                    def buildDest = "s3://rstudio-ide-build/${current_container.flavor}/windows"
-                                    def packageName = "RStudio-${packageVersion}"
-
-                                    // strip unhelpful suffixes from filenames
-                                    bat "move package\\win32\\build\\${packageName}-RelWithDebInfo.exe package\\win32\\build\\${packageName}.exe"
-                                    bat "move package\\win32\\build\\${packageName}-RelWithDebInfo.zip package\\win32\\build\\${packageName}.zip"
-
-                                    // windows docker container cannot reach instance-metadata endpoint. supply credentials at upload.
-
-                                    withCredentials([[$class: 'AmazonWebServicesCredentialsBinding', credentialsId: 'jenkins-aws']]) {
-                                        retry(5) {
-                                            bat "aws s3 cp package\\win32\\build\\${packageName}.exe ${buildDest}/${packageName}.exe"
-                                            bat "aws s3 cp package\\win32\\build\\${packageName}.zip ${buildDest}/${packageName}.zip"
-                                        }
-                                    }
-
-                                }
-                                    stage ('publish') {
-                                    def packageVersion = "${rstudioVersionMajor}.${rstudioVersionMinor}.${rstudioVersionPatch}${rstudioVersionSuffix}"
-                                    packageVersion = packageVersion.replace('+', '-')
-
-                                    def packageName = "RStudio-${packageVersion}"
-                                    withCredentials([usernamePassword(credentialsId: 'github-rstudio-jenkins', usernameVariable: 'GITHUB_USERNAME', passwordVariable: 'GITHUB_PAT')]) {
-
-                                        // derive product
-                                        def product = "${current_container.flavor}"
-                                        if (rstudioVersionSuffix.contains("pro")) {
-                                            product = "${current_container.flavor}-pro"
-                                        }
-
-                                        // publish the build (self installing exe)
-                                        def stdout = powershell(returnStdout: true, script: ".\\docker\\jenkins\\publish-build.ps1 -build ${product}/windows -url https://s3.amazonaws.com/rstudio-ide-build/${current_container.flavor}/windows/${packageName}.exe -pat ${GITHUB_PAT} -file package\\win32\\build\\${packageName}.exe -version ${rstudioVersionMajor}.${rstudioVersionMinor}.${rstudioVersionPatch}${rstudioVersionSuffix}")
-                                        println stdout
-
-                                        // publish the build (installer-less zip)
-                                        stdout = powershell(returnStdout: true, script: ".\\docker\\jenkins\\publish-build.ps1 -build ${product}/windows-xcopy -url https://s3.amazonaws.com/rstudio-ide-build/${current_container.flavor}/windows/${packageName}.zip -pat ${GITHUB_PAT} -file package\\win32\\build\\${packageName}.zip -version ${rstudioVersionMajor}.${rstudioVersionMinor}.${rstudioVersionPatch}${rstudioVersionSuffix}")
-                                        println stdout
-                                    }
-                                }
-                                if (current_container.flavor == "desktop") {
-                                    stage('upload debug symbols') {
-                                        // convert the PDB symbols to breakpad format (PDB not supported by Sentry)
-                                        bat '''
-                                        cd package\\win32\\build
-                                        FOR /F %%G IN ('dir /s /b *.pdb') DO (..\\..\\..\\dependencies\\windows\\breakpad-tools-windows\\dump_syms %%G > %%G.sym)
-                                        '''
-
-                                        // upload the breakpad symbols
-                                        withCredentials([string(credentialsId: 'ide-sentry-api-key', variable: 'SENTRY_API_KEY')]) {
-                                            bat "cd package\\win32\\build\\src\\cpp && ..\\..\\..\\..\\..\\dependencies\\windows\\sentry-cli.exe --auth-token %SENTRY_API_KEY% upload-dif --log-level=debug --org rstudio --project ide-backend -t breakpad ."
-                                        }
-                                    }
-                                }
-                            }
-                        }
-                    }
->>>>>>> 88453ce4
-                }
-            }
-<<<<<<< HEAD
+            }
+          }
+        }
+            }
+        }
+            }
           }
           // ========================================================================================================================================================================
 
@@ -802,25 +494,6 @@
           // ========================================================================================================================================================================
         }
       }
-=======
-        }
-
-        // trigger macos build if we're in open-source repo
-        if (env.JOB_NAME.startsWith('IDE/open-source-pipeline')) {
-          trigger_external_build('IDE/macos-electron')
-        }
-
-        parallel parallel_containers
-
-        // Ensure we don't build automation on the branches that don't exist
-        if (env.JOB_NAME.startsWith('IDE/open-source-pipeline') &&
-            ("${rstudioReleaseBranch}" != "release-ghost-orchid") &&
-            ("${rstudioReleaseBranch}" != "v1.4-juliet-rose")) {
-          trigger_external_build('IDE/qa-opensource-automation')
-        }
-
-        slackSend channel: params.get('SLACK_CHANNEL', '#ide-builds'), color: 'good', message: "${messagePrefix} passed (${currentBuild.result})"
->>>>>>> 88453ce4
     }
   }
 }