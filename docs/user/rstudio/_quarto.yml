project:
  type: posit-docs

website:
  title: "RStudio User Guide"
  twitter-card: true
  open-graph: true
  page-navigation: true
  site-url: https://docs.posit.co/ide/user/
  search:
    copy-button: true
    show-item-context: true
  back-to-top-navigation: true
  repo-url: https://github.com/rstudio/rstudio/
  repo-subdir: "docs/user/rstudio/"
  repo-actions: [edit, source]
  
  navbar:
    title: "RStudio User Guide<br>{{< var buildType >}} {{< var version >}}"
    collapse: false
    pinned: true
    search: true
    logo: images/posit-icon-fullcolor.svg
    right:
      - text: "Versions"
        url: 'https://docs.posit.co/previous-versions/rstudio/'
      - text: "Release Notes"
        url: "https://docs.posit.co/ide/news/#rstudio-{{< var version >}}" 
      - text: "Guides"
        menu:
<<<<<<< HEAD
          - text: "Workbench Docs"
            url: 'https://docs.posit.co/ide/server-pro/{{< var version >}}'
          - text: Workbench/IDE Licenses
=======
          - text: "Posit Workbench Documentation"
            url: 'https://docs.posit.co/ide/server-pro/{{< var version >}}'
          - text: Licenses
>>>>>>> e0587000
            url: 'https://docs.posit.co/ide/licenses/{{< var version >}}'   
      - icon: "list"
        aria-label: 'Drop-down menu for additional Posit resources'
        menu:
          - text: "docs.posit.co"
            href: "https://docs.posit.co"
          - text: "Posit Support"
            href: "https://support.posit.co/hc/en-us/"

  sidebar:
   # - id: guide
      collapse-level: 2
      contents:
      - text: "Introduction"
        href: index.qmd
      - text: "Getting Started"
        href: ide/get-started/index.qmd
      - section: "Guide"
        contents:
          - section: "Accessibility"
            contents:
              - ide/guide/accessibility/accessibility.qmd
              - ide/guide/accessibility/screen-reader.qmd
          - section: "User Interface"
            contents:
              - ide/guide/ui/ui-panes.qmd
              - ide/guide/ui/files.qmd
              - ide/guide/ui/appearance.qmd
              - ide/guide/ui/command-palette.qmd
          - section: "Code"
            contents:
              - ide/guide/code/console.qmd
              - ide/guide/code/projects.qmd
              - ide/guide/code/execution.qmd
              - ide/guide/code/diagnostics.qmd
              - ide/guide/code/debugging.qmd
              - ide/guide/code/code-sections.qmd
              - ide/guide/code/code-navigation.qmd
          - section: "Data"
            contents:
              - ide/guide/data/data-viewer.qmd
              - ide/guide/data/data-local.qmd
              - ide/guide/data/data-connections.qmd
              - ide/guide/data/connection-snippets.qmd
              - ide/guide/data/connection-contracts.qmd
          - section: "Tools"
            contents:
              - ide/guide/tools/terminal.qmd
              - ide/guide/tools/jobs.qmd
              - ide/guide/tools/jobs-in-action.qmd
              - ide/guide/tools/version-control.qmd
              - ide/guide/tools/copilot.qmd
          - section: "Productivity"
            contents:
              - ide/guide/productivity/text-editor.qmd
              - ide/guide/productivity/add-ins.qmd
              - ide/guide/productivity/snippets.qmd
              - ide/guide/productivity/custom-shortcuts.qmd
              - ide/guide/productivity/project-templates.qmd
              - ide/guide/productivity/custom-settings.qmd
          - section: "Computational Documents"
            contents:
              - ide/guide/documents/visual-editor.qmd
              - ide/guide/documents/quarto-project.qmd
          - section: "Deploy"
            contents:
              - ide/guide/publish/connecting.qmd
              - ide/guide/publish/publishing.qmd
          - text: "Package Development"
            href: ide/guide/pkg-devel/writing-packages.qmd
          - section: "Environments"
            contents:
              - ide/guide/environments/r/managing-r.qmd
              - ide/guide/environments/r/packages.qmd
              - ide/guide/environments/r/renv.qmd
              - ide/guide/environments/py/python.qmd
          - section: "Troubleshooting"
            contents: 
              - ide/guide/troubleshooting/desktop-will-not-start.qmd
              - ide/guide/troubleshooting/resetting-state.qmd
              - ide/guide/troubleshooting/logs.qmd
              - ide/guide/troubleshooting/diagnostic-report.qmd
      - section: "Reference"
        collapse-level: 1
        contents:
          - ide/reference/shortcuts.qmd
          
          
  page-footer:
    left: |
      Copyright © 2009-2025 Posit Software, PBC. All Rights Reserved.
    center: |
      RStudio {{< var buildType >}} {{< var version >}}
    right:
      - icon: question-circle-fill
        href: https://support.posit.co/hc/en-us
      - icon: lightbulb-fill
      - text: '<a href="#" id="open_preferences_center" title="Manage your cookie preferences"><i class="bi bi-cookie"></i></i></a>'
        aria-label: 'Cookie Prefs'
        href: https://solutions.posit.co
      - text: "<img src='/images/posit-icon-fullcolor.svg' id='footer-right-posit-logo'>"
        href: "https://posit.co"


format:
  html:
    fig-responsive: true
    code-overflow: scroll<|MERGE_RESOLUTION|>--- conflicted
+++ resolved
@@ -28,15 +28,9 @@
         url: "https://docs.posit.co/ide/news/#rstudio-{{< var version >}}" 
       - text: "Guides"
         menu:
-<<<<<<< HEAD
-          - text: "Workbench Docs"
-            url: 'https://docs.posit.co/ide/server-pro/{{< var version >}}'
-          - text: Workbench/IDE Licenses
-=======
           - text: "Posit Workbench Documentation"
             url: 'https://docs.posit.co/ide/server-pro/{{< var version >}}'
           - text: Licenses
->>>>>>> e0587000
             url: 'https://docs.posit.co/ide/licenses/{{< var version >}}'   
       - icon: "list"
         aria-label: 'Drop-down menu for additional Posit resources'
