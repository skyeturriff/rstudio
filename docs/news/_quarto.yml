--- conflicted
+++ resolved
@@ -19,17 +19,10 @@
         url: 'https://docs.posit.co/previous-versions/rstudio/'
       - text: "Guides"
         menu:
-<<<<<<< HEAD
-          - text: "Workbench Docs"
-            url: 'https://docs.posit.co/ide/server-pro/{{< var version >}}'
-          - text: Workbench/IDE Licenses
-            url: 'https://docs.posit.co/ide/licenses/{{< var version >}}'
-=======
           - text: "Posit Workbench Documentation"
             url: 'https://docs.posit.co/ide/server-pro/'
           - text: Licenses
             url: 'https://docs.posit.co/ide/licenses/'
->>>>>>> e0587000
           - text: "RStudio Open Source User Guide"
             url: 'https://docs.posit.co/ide/user/'
       - icon: "list"
