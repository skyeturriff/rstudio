/*
 * Copyright 2008 Google Inc.
 * 
 * Licensed under the Apache License, Version 2.0 (the "License"); you may not
 * use this file except in compliance with the License. You may obtain a copy of
 * the License at
 * 
 * http://www.apache.org/licenses/LICENSE-2.0
 * 
 * Unless required by applicable law or agreed to in writing, software
 * distributed under the License is distributed on an "AS IS" BASIS, WITHOUT
 * WARRANTIES OR CONDITIONS OF ANY KIND, either express or implied. See the
 * License for the specific language governing permissions and limitations under
 * the License.
 */
package com.google.gwt.dev.javac;

import com.google.gwt.core.ext.TreeLogger;
import com.google.gwt.core.ext.typeinfo.TypeOracle;
import com.google.gwt.dev.javac.CompilationUnit.State;
import com.google.gwt.dev.javac.impl.SourceFileCompilationUnit;
import com.google.gwt.dev.js.ast.JsProgram;
import com.google.gwt.dev.util.PerfLogger;

import java.util.Collections;
import java.util.HashMap;
import java.util.HashSet;
import java.util.Iterator;
import java.util.Map;
import java.util.Set;

/**
 * Encapsulates the state of active compilation units in a particular module.
 * State is accumulated throughout the life cycle of the containing module and
 * may be invalidated at certain times and recomputed.
 */
public class CompilationState {

  private static void markSurvivorsChecked(Set<CompilationUnit> units) {
    for (CompilationUnit unit : units) {
      if (unit.getState() == State.COMPILED) {
        unit.setState(State.CHECKED);
      }
    }
  }

  protected final Map<String, CompilationUnit> unitMap = new HashMap<String, CompilationUnit>();

  private Set<JavaSourceFile> cachedSourceFiles = Collections.emptySet();
  /**
   * Classes mapped by binary name.
   */
  private Map<String, CompiledClass> exposedClassFileMap = null;

  /**
   * Classes mapped by source name.
   */
  private Map<String, CompiledClass> exposedClassFileMapBySource = null;

  /**
   * Unmodifiable view of {@link #unitMap}.
   */
  private final Map<String, CompilationUnit> exposedUnitMap = Collections.unmodifiableMap(unitMap);

  /**
   * Unmodifiable view of all units.
   */
  private Set<CompilationUnit> exposedUnits = Collections.emptySet();

  /**
   * Recreated on refresh, allows incremental compiles.
   */
  private JdtCompiler jdtCompiler;

  /**
   * Controls our type oracle.
   */
  private final TypeOracleMediator mediator = new TypeOracleMediator();

  /**
   * Our source file inputs.
   */
  private final JavaSourceOracle sourceOracle;

  private CompilationUnitInvalidator.InvalidatorState invalidatorState = new CompilationUnitInvalidator.InvalidatorState();

  /**
   * Construct a new {@link CompilationState}.
   * 
   * @param sourceOracle an oracle used to retrieve source code and check for
   *          changes in the underlying source code base
   */
  public CompilationState(TreeLogger logger, JavaSourceOracle sourceOracle) {
    this.sourceOracle = sourceOracle;
    refresh(logger);
  }

  @SuppressWarnings("unchecked")
  public void addGeneratedCompilationUnits(TreeLogger logger,
      Set<? extends CompilationUnit> generatedCups) {
<<<<<<< HEAD
=======
    logger = logger.branch(TreeLogger.DEBUG, "Adding '" + generatedCups.size()
        + "' new generated units");
>>>>>>> 19bec457
    for (CompilationUnit unit : generatedCups) {
      String typeName = unit.getTypeName();
      assert (!unitMap.containsKey(typeName));
      unitMap.put(typeName, unit);
    }
    updateExposedUnits();
    compile(logger, (Set<CompilationUnit>) generatedCups);
    mediator.addNewUnits(logger, (Set<CompilationUnit>) generatedCups);
    markSurvivorsChecked((Set<CompilationUnit>) generatedCups);
  }

  /**
   * Returns a map of all compiled classes by binary name.
   */
  public Map<String, CompiledClass> getClassFileMap() {
    if (exposedClassFileMap == null) {
      rebuildClassMaps();
    }
    return exposedClassFileMap;
  }

  /**
   * Returns a map of all compiled classes by source name.
   */
  public Map<String, CompiledClass> getClassFileMapBySource() {
    if (exposedClassFileMapBySource == null) {
      rebuildClassMaps();
    }
    return exposedClassFileMapBySource;
  }

  /**
   * Returns an unmodifiable view of the set of compilation units, mapped by the
   * main type's qualified source name.
   */
  public Map<String, CompilationUnit> getCompilationUnitMap() {
    return exposedUnitMap;
  }

  /**
   * Returns an unmodifiable view of the set of compilation units.
   */
  public Set<CompilationUnit> getCompilationUnits() {
    return exposedUnits;
  }

  public TypeOracle getTypeOracle() {
    return mediator.getTypeOracle();
  }

  /**
   * Synchronize against the source oracle to check for added/removed/updated
   * units. Updated units are invalidated, and any units depending on changed
   * units are also invalidated. All generated units are removed.
   * 
   * TODO: something more optimal with generated files?
   */
  public void refresh(TreeLogger logger) {
<<<<<<< HEAD
=======
    logger = logger.branch(TreeLogger.DEBUG, "Refreshing module from source");

>>>>>>> 19bec457
    // Always remove all generated compilation units.
    for (Iterator<CompilationUnit> it = unitMap.values().iterator(); it.hasNext();) {
      CompilationUnit unit = it.next();
      if (unit.isGenerated()) {
        unit.setState(State.FRESH);
        it.remove();
      }
    }

    refreshFromSourceOracle();
    updateExposedUnits();

    // Don't log about invalidated units via refresh.
    CompilationUnitInvalidator.invalidateUnitsWithInvalidRefs(TreeLogger.NULL,
        getCompilationUnits());

<<<<<<< HEAD
    /*
     * Only retain state for units marked as CHECKED; because CHECKED units
     * won't be revalidated.
     */
    Set<CompilationUnit> toRetain = new HashSet<CompilationUnit>(exposedUnits);
    for (Iterator<CompilationUnit> it = toRetain.iterator(); it.hasNext();) {
      CompilationUnit unit = it.next();
      if (unit.getState() != State.CHECKED) {
        it.remove();
      }
    }
    invalidatorState.retainAll(toRetain);

=======
>>>>>>> 19bec457
    jdtCompiler = new JdtCompiler();
    compile(logger, getCompilationUnits());
    mediator.refresh(logger, getCompilationUnits());
    markSurvivorsChecked(getCompilationUnits());
  }

  /**
   * Compile units and update their internal state. Invalidate any units with
   * compile errors.
   */
  private void compile(TreeLogger logger, Set<CompilationUnit> newUnits) {
    PerfLogger.start("CompilationState.compile");
    if (jdtCompiler.doCompile(newUnits)) {
<<<<<<< HEAD
=======
      logger = logger.branch(TreeLogger.DEBUG,
          "Validating newly compiled units");

>>>>>>> 19bec457
      // Dump all units with direct errors; we cannot safely check them.
      boolean anyErrors = CompilationUnitInvalidator.invalidateUnitsWithErrors(
          logger, newUnits);

      // Check all units using our custom checks.
<<<<<<< HEAD
      CompilationUnitInvalidator.validateCompilationUnits(invalidatorState,
          newUnits, jdtCompiler.getBinaryTypeNames());
=======
      CompilationUnitInvalidator.validateCompilationUnits(newUnits,
          jdtCompiler.getBinaryTypeNames());
>>>>>>> 19bec457

      // More units may have errors now.
      anyErrors |= CompilationUnitInvalidator.invalidateUnitsWithErrors(logger,
          newUnits);

      if (anyErrors) {
        CompilationUnitInvalidator.invalidateUnitsWithInvalidRefs(logger,
            newUnits);
      }

      JsniCollector.collectJsniMethods(logger, newUnits, new JsProgram());
    }

    PerfLogger.end();
  }

  private void rebuildClassMaps() {
    HashMap<String, CompiledClass> classFileMap = new HashMap<String, CompiledClass>();
    HashMap<String, CompiledClass> classFileMapBySource = new HashMap<String, CompiledClass>();
    for (CompilationUnit unit : getCompilationUnits()) {
      if (unit.isCompiled()) {
        for (CompiledClass compiledClass : unit.getCompiledClasses()) {
          classFileMap.put(compiledClass.getBinaryName(), compiledClass);
          classFileMapBySource.put(compiledClass.getSourceName(), compiledClass);
        }
      }
    }
    exposedClassFileMap = Collections.unmodifiableMap(classFileMap);
    exposedClassFileMapBySource = Collections.unmodifiableMap(classFileMapBySource);
  }

  private void refreshFromSourceOracle() {
    // See if the source oracle has changed.
    Set<JavaSourceFile> newSourceFiles = sourceOracle.getSourceFiles();
    if (cachedSourceFiles == newSourceFiles) {
      return;
    }

    // Divide resources into changed and unchanged.
    Set<JavaSourceFile> unchanged = new HashSet<JavaSourceFile>(
        cachedSourceFiles);
    unchanged.retainAll(newSourceFiles);

    Set<JavaSourceFile> changed = new HashSet<JavaSourceFile>(newSourceFiles);
    changed.removeAll(unchanged);

    // First remove any stale units.
    for (Iterator<CompilationUnit> it = unitMap.values().iterator(); it.hasNext();) {
      CompilationUnit unit = it.next();
      SourceFileCompilationUnit sourceFileUnit = (SourceFileCompilationUnit) unit;
      if (!unchanged.contains(sourceFileUnit.getSourceFile())) {
        unit.setState(State.FRESH);
        it.remove();
      }
    }

    // Then add any new source files.
    for (JavaSourceFile newSourceFile : changed) {
      String typeName = newSourceFile.getTypeName();
      assert (!unitMap.containsKey(typeName));
      unitMap.put(typeName, new SourceFileCompilationUnit(newSourceFile));
    }

    // Record the update.
    cachedSourceFiles = newSourceFiles;
  }

  private void updateExposedUnits() {
    exposedUnits = Collections.unmodifiableSet(new HashSet<CompilationUnit>(
        unitMap.values()));
    exposedClassFileMap = null;
    exposedClassFileMapBySource = null;
  }
}<|MERGE_RESOLUTION|>--- conflicted
+++ resolved
@@ -98,11 +98,8 @@
   @SuppressWarnings("unchecked")
   public void addGeneratedCompilationUnits(TreeLogger logger,
       Set<? extends CompilationUnit> generatedCups) {
-<<<<<<< HEAD
-=======
     logger = logger.branch(TreeLogger.DEBUG, "Adding '" + generatedCups.size()
         + "' new generated units");
->>>>>>> 19bec457
     for (CompilationUnit unit : generatedCups) {
       String typeName = unit.getTypeName();
       assert (!unitMap.containsKey(typeName));
@@ -161,11 +158,8 @@
    * TODO: something more optimal with generated files?
    */
   public void refresh(TreeLogger logger) {
-<<<<<<< HEAD
-=======
     logger = logger.branch(TreeLogger.DEBUG, "Refreshing module from source");
 
->>>>>>> 19bec457
     // Always remove all generated compilation units.
     for (Iterator<CompilationUnit> it = unitMap.values().iterator(); it.hasNext();) {
       CompilationUnit unit = it.next();
@@ -182,7 +176,6 @@
     CompilationUnitInvalidator.invalidateUnitsWithInvalidRefs(TreeLogger.NULL,
         getCompilationUnits());
 
-<<<<<<< HEAD
     /*
      * Only retain state for units marked as CHECKED; because CHECKED units
      * won't be revalidated.
@@ -196,8 +189,6 @@
     }
     invalidatorState.retainAll(toRetain);
 
-=======
->>>>>>> 19bec457
     jdtCompiler = new JdtCompiler();
     compile(logger, getCompilationUnits());
     mediator.refresh(logger, getCompilationUnits());
@@ -211,24 +202,16 @@
   private void compile(TreeLogger logger, Set<CompilationUnit> newUnits) {
     PerfLogger.start("CompilationState.compile");
     if (jdtCompiler.doCompile(newUnits)) {
-<<<<<<< HEAD
-=======
       logger = logger.branch(TreeLogger.DEBUG,
           "Validating newly compiled units");
 
->>>>>>> 19bec457
       // Dump all units with direct errors; we cannot safely check them.
       boolean anyErrors = CompilationUnitInvalidator.invalidateUnitsWithErrors(
           logger, newUnits);
 
       // Check all units using our custom checks.
-<<<<<<< HEAD
       CompilationUnitInvalidator.validateCompilationUnits(invalidatorState,
           newUnits, jdtCompiler.getBinaryTypeNames());
-=======
-      CompilationUnitInvalidator.validateCompilationUnits(newUnits,
-          jdtCompiler.getBinaryTypeNames());
->>>>>>> 19bec457
 
       // More units may have errors now.
       anyErrors |= CompilationUnitInvalidator.invalidateUnitsWithErrors(logger,
