--- conflicted
+++ resolved
@@ -443,30 +443,4 @@
     PerfLogger.end();
   }
 
-<<<<<<< HEAD
-=======
-  private ZipScanner getScanner(String[] includeList, String[] excludeList,
-      boolean defaultExcludes, boolean caseSensitive) {
-    /*
-     * Hijack Ant's ZipScanner to handle inclusions/exclusions exactly as Ant
-     * does. We're only using its pattern-matching capabilities; the code path
-     * I'm using never tries to hit the filesystem in Ant 1.6.5.
-     */
-    ZipScanner scanner = new ZipScanner();
-    if (includeList.length > 0) {
-      scanner.setIncludes(includeList);
-    }
-    if (excludeList.length > 0) {
-      scanner.setExcludes(excludeList);
-    }
-    if (defaultExcludes) {
-      scanner.addDefaultExcludes();
-    }
-    scanner.setCaseSensitive(caseSensitive);
-    scanner.init();
-
-    return scanner;
-  }
-
->>>>>>> 19bec457
 }