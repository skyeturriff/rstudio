/*
 * RActiveSessions.cpp
 *
 * Copyright (C) 2022 by RStudio, PBC
 *
 * Unless you have received this program directly from RStudio pursuant
 * to the terms of a commercial license agreement with RStudio, then
 * this program is licensed to you under the terms of version 3 of the
 * GNU Affero General Public License. This program is distributed WITHOUT
 * ANY EXPRESS OR IMPLIED WARRANTY, INCLUDING THOSE OF NON-INFRINGEMENT,
 * MERCHANTABILITY OR FITNESS FOR A PARTICULAR PURPOSE. Please refer to the
 * AGPL (http://www.gnu.org/licenses/agpl-3.0.txt) for more details.
 *
 */

#include <core/r_util/RActiveSessions.hpp>

#include <boost/bind/bind.hpp>
#include <boost/algorithm/string/predicate.hpp>

#include <core/r_util/RActiveSessionsStorage.hpp>
#include <core/Log.hpp>
#include <core/StringUtils.hpp>
#include <core/FileSerializer.hpp>
#include <core/system/System.hpp>
#include <core/system/FileMonitor.hpp>
#include <core/r_util/RSessionContext.hpp>

#include <shared_core/SafeConvert.hpp>

using namespace boost::placeholders;

namespace rstudio {
namespace core {
namespace r_util {

ActiveSessions::ActiveSessions(const FilePath& rootStoragePath) : 
   ActiveSessions(std::make_shared<FileActiveSessionsStorage>(FileActiveSessionsStorage(rootStoragePath)), rootStoragePath)
{
   
}

ActiveSessions::ActiveSessions(const std::shared_ptr<IActiveSessionsStorage> storage, const FilePath& rootStoragePath)
   : storage_(storage)
{
   storagePath_ = storagePath(rootStoragePath);
   Error error = storagePath_.ensureDirectory();
   if (error)
      LOG_ERROR(error);
}

Error ActiveSessions::create(const std::string& project,
                             const std::string& workingDir,
                             bool initial,
                             const std::string& editor,
                             std::string* pId) const
{
   // generate a new id (loop until we find a unique one)
   std::string id;
   while (id.empty())
   {
      std::string candidateId = core::r_util::generateScopeId();
      if (!storage_->hasSessionId(candidateId))
         id = candidateId;
   }

   boost::posix_time::ptime time = boost::posix_time::second_clock::universal_time();
   std::string isoTime = boost::posix_time::to_iso_extended_string(time);

   //Initial settings
   std::map<std::string, std::string> initialMetadata = {
      {"project", project},
      {"working_dir", workingDir},
      {"initial", initial ? "true" : "false"},
      {"running", "false"},
      {"last_used", isoTime},
      {"running", "false"},
      {"created", isoTime},
      {"launch_parameters", ""}
   };

<<<<<<< HEAD
   storage_->createSession(id, initialMetadata);
=======
   activeSession.setInitial(initial);
   activeSession.setLastUsed();
   activeSession.setRunning(false);
   activeSession.setCreated();
   activeSession.setActivityState(kActivityStateLaunching, true);
   activeSession.setEditor(editor);
   activeSession.setLabel(project == kProjectNone ? workingDir : project);
   if (editor == kWorkbenchRStudio)
      activeSession.setLastResumed();
>>>>>>> a7c8f069

   // return the id if requested
   if (pId != nullptr)
   {
      *pId = id;
   }
   return Success();
}

namespace
{

bool compareActivityLevel(boost::shared_ptr<ActiveSession> a,
                        boost::shared_ptr<ActiveSession> b)
{
   return *a > *b;
}

} // anonymous namespace

std::vector<boost::shared_ptr<ActiveSession> > ActiveSessions::list(FilePath userHomePath, bool projectSharingEnabled) const
{
   std::vector<std::string> sessionIds = storage_->listSessionIds();
   std::vector<boost::shared_ptr<ActiveSession>> sessions{};
   for(std::string id : sessionIds)
   {
      boost::shared_ptr<ActiveSession> candidateSession = storage_->getSession(id);
      if(candidateSession->validate(userHomePath, projectSharingEnabled))
         sessions.push_back(candidateSession);
   }

   // sort by activity level (most active sessions first)
   std::sort(sessions.begin(), sessions.end(), compareActivityLevel);
   return sessions;
}

size_t ActiveSessions::count(const FilePath& userHomePath,
                             bool projectSharingEnabled) const
{
   return storage_->getSessionCount();
}

boost::shared_ptr<ActiveSession> ActiveSessions::get(const std::string& id) const
{
   return storage_->getSession(id);
}


boost::shared_ptr<ActiveSession> ActiveSessions::emptySession(const std::string& id) const
{
   return boost::shared_ptr<ActiveSession>(new ActiveSession(id));
}

std::vector<boost::shared_ptr<GlobalActiveSession> >
GlobalActiveSessions::list() const
{
   std::vector<boost::shared_ptr<GlobalActiveSession> > sessions;

   // get all active sessions for the system
   FilePath activeSessionsDir = rootPath_;
   if (!activeSessionsDir.exists())
      return sessions; // no active sessions exist

   std::vector<FilePath> sessionFiles;
   Error error = activeSessionsDir.getChildren(sessionFiles);
   if (error)
   {
      LOG_ERROR(error);
      return sessions;
   }

   for (const FilePath& sessionFile : sessionFiles)
   {
      sessions.push_back(boost::shared_ptr<GlobalActiveSession>(new GlobalActiveSession(sessionFile)));
   }

   return sessions;
}

boost::shared_ptr<GlobalActiveSession>
GlobalActiveSessions::get(const std::string& id) const
{
   FilePath sessionFile = rootPath_.completeChildPath(id);
   if (!sessionFile.exists())
      return boost::shared_ptr<GlobalActiveSession>();

   return boost::shared_ptr<GlobalActiveSession>(new GlobalActiveSession(sessionFile));
}

namespace {

void notifyCountChanged(boost::shared_ptr<ActiveSessions> pSessions,
                        const FilePath& userHomePath,
                        bool projectSharingEnabled,
                        boost::function<void(size_t)> onCountChanged)
{
   onCountChanged(pSessions->count(userHomePath, projectSharingEnabled));
}

} // anonymous namespace

void trackActiveSessionCount(const FilePath& rootStoragePath,
                             const FilePath& userHomePath,
                             bool projectSharingEnabled,
                             boost::function<void(size_t)> onCountChanged)
{

   boost::shared_ptr<ActiveSessions> pSessions(
                                          new ActiveSessions(rootStoragePath));

   core::system::file_monitor::Callbacks cb;
   cb.onRegistered = boost::bind(notifyCountChanged,
                                 pSessions,
                                 userHomePath,
                                 projectSharingEnabled,
                                 onCountChanged);
   cb.onFilesChanged = boost::bind(notifyCountChanged,
                                   pSessions,
                                   userHomePath,
                                   projectSharingEnabled,
                                   onCountChanged);
   cb.onRegistrationError = boost::bind(log::logError, _1, ERROR_LOCATION);

   core::system::file_monitor::registerMonitor(
                   ActiveSessions::storagePath(rootStoragePath),
                   false,
                   boost::function<bool(const FileInfo&)>(),
                   cb);
}

} // namespace r_util
} // namespace core
} // namespace rstudio<|MERGE_RESOLUTION|>--- conflicted
+++ resolved
@@ -79,19 +79,12 @@
       {"launch_parameters", ""}
    };
 
-<<<<<<< HEAD
    storage_->createSession(id, initialMetadata);
-=======
-   activeSession.setInitial(initial);
-   activeSession.setLastUsed();
-   activeSession.setRunning(false);
-   activeSession.setCreated();
-   activeSession.setActivityState(kActivityStateLaunching, true);
-   activeSession.setEditor(editor);
+   boost::shared_ptr<ActiveSession> activeSession = storage_->getSession(id);
+
    activeSession.setLabel(project == kProjectNone ? workingDir : project);
    if (editor == kWorkbenchRStudio)
       activeSession.setLastResumed();
->>>>>>> a7c8f069
 
    // return the id if requested
    if (pId != nullptr)
