/*
 * HunspellDictionaryManager.hpp
 *
 * Copyright (C) 2009-12 by RStudio, Inc.
 *
 * Unless you have received this program directly from RStudio pursuant
 * to the terms of a commercial license agreement with RStudio, then
 * this program is licensed to you under the terms of version 3 of the
 * GNU Affero General Public License. This program is distributed WITHOUT
 * ANY EXPRESS OR IMPLIED WARRANTY, INCLUDING THOSE OF NON-INFRINGEMENT,
 * MERCHANTABILITY OR FITNESS FOR A PARTICULAR PURPOSE. Please refer to the
 * AGPL (http://www.gnu.org/licenses/agpl-3.0.txt) for more details.
 *
 */

#ifndef CORE_SPELLING_HUNSPELL_DICTIONARY_MANAGER_HPP
#define CORE_SPELLING_HUNSPELL_DICTIONARY_MANAGER_HPP

#include <vector>
#include <string>

#include <shared_core/FilePath.hpp>

#include <core/spelling/HunspellCustomDictionaries.hpp>

namespace rstudio {
namespace core {

class Error;

namespace spelling {

class HunspellDictionary
{
public:
   HunspellDictionary()
   {
   }

   explicit HunspellDictionary(const FilePath& affPath)
      : affPath_(affPath)
   {
   }

   ~HunspellDictionary()
   {
   }

   // COPYING: via compiler

   bool empty() const { return affPath_.isEmpty(); }

   bool operator==(const HunspellDictionary& other) const
   {
      return affPath_ == other.affPath_;
   }

   std::string id() const { return affPath_.getStem(); }
   std::string name() const;

   FilePath dicPath() const;
   FilePath affPath() const { return affPath_; }

private:
   FilePath affPath_;
};

class HunspellDictionaryManager
{
public:
   HunspellDictionaryManager(const FilePath& coreLanguagesDir,
                             const FilePath& userDir)
      : coreLanguagesDir_(coreLanguagesDir),
        userDir_(userDir),
<<<<<<< HEAD
        customDicts_(userDir_.getChildPath("custom"))
=======
        customDicts_(customLanguagesDir())
>>>>>>> 36203ed6
   {
   }

   ~HunspellDictionaryManager()
   {
   }

   // COPYING: via compiler

   bool allLanguagesInstalled() const { return allLanguagesDir().exists(); }

   core::Error availableLanguages(
                     std::vector<HunspellDictionary>* pDictionaries) const;

   HunspellDictionary dictionaryForLanguageId(const std::string& langId) const;

   const HunspellCustomDictionaries& custom() const;

private:
   core::FilePath allLanguagesDir() const;
   core::FilePath customLanguagesDir() const;
   core::FilePath legacyAllLanguagesDir() const;
   core::FilePath legacyCustomLanguagesDir() const;

private:
   core::FilePath coreLanguagesDir_;
   core::FilePath userDir_;
   HunspellCustomDictionaries customDicts_;
};

} // namespace spelling
} // namespace core 
} // namespace rstudio


#endif // CORE_SPELLING_HUNSPELL_DICTIONARY_MANAGER_HPP
<|MERGE_RESOLUTION|>--- conflicted
+++ resolved
@@ -72,11 +72,7 @@
                              const FilePath& userDir)
       : coreLanguagesDir_(coreLanguagesDir),
         userDir_(userDir),
-<<<<<<< HEAD
-        customDicts_(userDir_.getChildPath("custom"))
-=======
         customDicts_(customLanguagesDir())
->>>>>>> 36203ed6
    {
    }
 
