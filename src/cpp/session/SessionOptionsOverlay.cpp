--- conflicted
+++ resolved
@@ -17,12 +17,8 @@
 
 using namespace rstudio::core ;
 
-<<<<<<< HEAD
-namespace rsession {
-=======
 namespace rstudio {
 namespace session {
->>>>>>> 41b8cc23
 
 void Options::addOverlayOptions(
                            boost::program_options::options_description* pOpt)
