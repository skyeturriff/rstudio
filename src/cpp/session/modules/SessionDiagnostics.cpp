/*
 * SessionDiagnostics.cpp
 *
 * Copyright (C) 2021 by RStudio, PBC
 *
 * Unless you have received this program directly from RStudio pursuant
 * to the terms of a commercial license agreement with RStudio, then
 * this program is licensed to you under the terms of version 3 of the
 * GNU Affero General Public License. This program is distributed WITHOUT
 * ANY EXPRESS OR IMPLIED WARRANTY, INCLUDING THOSE OF NON-INFRINGEMENT,
 * MERCHANTABILITY OR FITNESS FOR A PARTICULAR PURPOSE. Please refer to the
 * AGPL (http://www.gnu.org/licenses/agpl-3.0.txt) for more details.
 *
 */

#define RSTUDIO_DEBUG_LABEL "diagnostics"
// #define RSTUDIO_ENABLE_DEBUG_MACROS

#include <core/Macros.hpp>

#include "SessionDiagnostics.hpp"

#include "SessionCodeSearch.hpp"
#include "SessionAsyncPackageInformation.hpp"
#include "SessionRParser.hpp"

#include <set>

#include <core/Debug.hpp>
#include <core/Exec.hpp>
#include <shared_core/Error.hpp>
#include <core/FileSerializer.hpp>
#include <core/YamlUtil.hpp>

#include <session/SessionRUtil.hpp>
#include <session/SessionModuleContext.hpp>
#include <session/SessionSourceDatabase.hpp>
#include <session/projects/SessionProjects.hpp>
#include <session/prefs/UserPrefs.hpp>

#include "shiny/SessionShiny.hpp"

#include <boost/scope_exit.hpp>
#include <boost/shared_ptr.hpp>
#include <boost/bind/bind.hpp>
#include <boost/range/adaptor/map.hpp>

#include <r/RSexp.hpp>
#include <r/RExec.hpp>
#include <r/RRoutines.hpp>
#include <r/RUtil.hpp>

#include <core/r_util/RSourceIndex.hpp>
#include <core/FileSerializer.hpp>
#include <core/text/CsvParser.hpp>
#include <core/collection/Tree.hpp>
#include <core/collection/Stack.hpp>

using namespace boost::placeholders;

namespace rstudio {
namespace session {
namespace modules {
namespace diagnostics {

using namespace core;
using namespace core::r_util;
using namespace core::r_util::token_utils;
using namespace core::collection;
using namespace rparser;

namespace {

void addUnreferencedSymbol(const ParseItem& item,
                           LintItems& lint)
{
   const ParseNode* pNode = item.pNode;
   if (!pNode)
      return;
   
   // Attempt to find a similarly named candidate in scope
   std::string candidate = pNode->suggestSimilarSymbolFor(item);
   lint.noSymbolNamed(item, candidate);
   
   // Check to see if there is a symbol in that node of
   // the parse tree (but defined later)
   ParseNode::SymbolPositions& symbols =
         const_cast<ParseNode::SymbolPositions&>(pNode->getDefinedSymbols());
   
   if (symbols.count(item.symbol))
   {
      ParseNode::Positions positions = symbols[item.symbol];
      for (const Position& position : positions)
      {
         lint.symbolDefinedAfterUsage(item, position);
      }
   }
}

void doCheckDefinedButNotUsed(ParseNode* pNode, ParseResults& results)
{
   using namespace core::algorithm;
   
   // Find the definition positions.
   const ParseNode::SymbolPositions& definitions =
         pNode->getDefinedSymbols();
   
   for (ParseNode::SymbolPositions::const_iterator it = definitions.begin();
        it != definitions.end();
        ++it)
   {
      const std::string& symbolName = it->first;
      if (results.globals().count(symbolName))
         continue;
      
      if (pNode->isSymbolDefinedButNotUsed(symbolName, true, true))
      {
         ParseNode::Positions* symbolPos = nullptr;
         if (get(definitions, symbolName, &symbolPos))
         {
            results.lint().symbolDefinedButNotUsed(
                     symbolName,
                     it->second[0]);
         }
      }
   }
}

void checkDefinedButNotUsed(ParseResults& results)
{
   ParseNode::Children children = results.parseTree()->getChildren();
   for (const boost::shared_ptr<ParseNode>& child : children)
   {
      doCheckDefinedButNotUsed(child.get(), results);
   }
}

void addInferredSymbols(const FilePath& filePath,
                        const std::string& documentId,
                        std::set<std::string>* pSymbols)
{
   using namespace code_search;
   using namespace source_database;
   
   boost::shared_ptr<RSourceIndex> pIndex = rSourceIndex().get(documentId);
   
   // If that failed, try getting the index from the project index.
   if (!pIndex)
      pIndex = code_search::getIndexedProjectFile(filePath);
   
   // If we still don't have an index, bail
   if (!pIndex)
      return;
   
   // We have the index -- now list the packages discovered in
   // 'library' calls, and add those here.
   for (const std::string& package : pIndex->getInferredPackages())
   {
      const PackageInformation& completions =
            pIndex->getPackageInformation(package);
      
      core::algorithm::append(pSymbols, completions.exports);
      core::algorithm::append(pSymbols, completions.datasets);
   }
   
   // make 'shiny' implicitly available in shiny documents
   if (modules::shiny::getShinyFileType(filePath) != modules::shiny::ShinyNone)
   {
      const PackageInformation& completions = pIndex->getPackageInformation("shiny");
      pSymbols->insert(completions.exports.begin(), completions.exports.end());
   }
   
   // make 'params' implicitly available if we have a YAML header
   if (yaml::hasYamlHeader(filePath))
      pSymbols->insert("params");
   
   // make 'input', 'output' implicitly available in Shiny documents
   if (modules::shiny::isShinyRMarkdownDocument(filePath))
   {
      pSymbols->insert("input");
      pSymbols->insert("output");
   }
}

void addNamespaceSymbols(std::set<std::string>* pSymbols)
{
   // Add symbols specifically mentioned as 'importFrom'
   // directives in the NAMESPACE.
   for (const std::set<std::string>& symbolNames :
                 RSourceIndex::getImportFromDirectives() | boost::adaptors::map_values)
   {
      pSymbols->insert(symbolNames.begin(), symbolNames.end());
   }
   
   // Make all (exported) symbols published by packages
   // that are 'import'ed in the NAMESPACE.
   for (const std::string& package : RSourceIndex::getImportedPackages())
   {
      DEBUG("- Adding imports for package '" << package << "'");
      const PackageInformation& pkgInfo =
            RSourceIndex::getPackageInformation(package);
      
      DEBUG("--- Adding " << pkgInfo.exports.size() << " symbols");
      core::algorithm::append(pSymbols, pkgInfo.exports);
      core::algorithm::append(pSymbols, pkgInfo.datasets);
   }
}

class PackageSymbolRegistry : boost::noncopyable
{
public:
   
   typedef std::map<std::string, std::vector<std::string> > Registry;
   
   void fillPackageSymbols(const std::string& pkgName,
                           std::set<std::string>* pOutput)
   {
      if (!registry_.count(pkgName))
      {
         SEXP envSEXP = r::sexp::asEnvironment(pkgName);
         if (envSEXP == R_EmptyEnv)
            return;
         
         Error error = r::sexp::objects(envSEXP, true, &registry_[pkgName]);
         if (error) LOG_ERROR(error);
      }
      
      const std::vector<std::string>& symbols = registry_[pkgName];
      pOutput->insert(
               symbols.begin(),
               symbols.end());
   }
   
   void fillNamespaceSymbols(const std::string& pkgName,
                             std::set<std::string>* pOutput,
                             bool exportsOnly = true)
   {
      if (!registry_.count(pkgName))
      {
         SEXP envSEXP = r::sexp::asNamespace(pkgName);
         if (envSEXP == R_EmptyEnv)
            return;

         if (exportsOnly)
         {
            Error error = r::sexp::getNamespaceExports(envSEXP, &registry_[pkgName]);
            if (error) LOG_ERROR(error);
         }
         else
         {
            Error error = r::sexp::objects(envSEXP, true, &registry_[pkgName]);
            if (error) LOG_ERROR(error);
         }
      }
      
      const std::vector<std::string>& symbols = registry_[pkgName];
      pOutput->insert(
               symbols.begin(),
               symbols.end());
   }
   
private:
   Registry registry_;
};

PackageSymbolRegistry& packageSymbolRegistry()
{
   static PackageSymbolRegistry instance;
   return instance;
}

void addBaseSymbols(std::set<std::string>* pSymbols)
{
   PackageSymbolRegistry& registry = packageSymbolRegistry();
   registry.fillPackageSymbols("base", pSymbols);
   registry.fillPackageSymbols("datasets", pSymbols);
   registry.fillPackageSymbols("graphics", pSymbols);
   registry.fillPackageSymbols("grDevices", pSymbols);
   registry.fillPackageSymbols("methods", pSymbols);
   registry.fillPackageSymbols("stats", pSymbols);
   registry.fillPackageSymbols("utils", pSymbols);
}

void addRcppExportedSymbols(const FilePath& filePath,
                            const std::string& documentId,
                            std::set<std::string>* pSymbols)
{
   if (!(filePath.hasExtensionLowerCase(".cpp") || filePath.hasExtensionLowerCase(".cc")))
      return;
   
   static boost::regex reRcppExport("^\\s*//\\s*\\[\\[\\s*Rcpp::export\\s*\\]\\]\\s*$");
   
   boost::shared_ptr<source_database::SourceDocument> pDoc(new source_database::SourceDocument());
   Error error = source_database::get(documentId, pDoc);
   if (error)
      return;
   
   std::vector<std::string> contents = core::algorithm::split(pDoc->contents(), "\n");
   std::size_t n = contents.size();
   
   for (std::size_t i = 0; i < n - 1; ++i)
   {
      const std::string& line = contents[i];
      if (regex_utils::match(line, reRcppExport))
      {
         const std::string& next = contents[i + 1];
         std::size_t leftParenIndex = next.find('(');
         if (leftParenIndex == std::string::npos)
            continue;
         
         std::string start = string_utils::substring(next, 0, leftParenIndex);
         std::size_t lastSpace = start.find_last_of(" \t");
         if (lastSpace == std::string::npos)
            continue;
         
         std::string fnName = string_utils::substring(start, lastSpace + 1);
         pSymbols->insert(fnName);
      }
   }
}

// For an R package, symbols are looked up in this order:
//
// 1) The package's own objects (exported or not),
// 2) In a special environment for 'importFrom' objects,
// 3) In the set of namespaces gathered through 'import',
// 4) The base namespace.
//
// We don't want to search for symbols on the search path here,
// since they would not get properly resolved at runtime.
Error getAvailableSymbolsForPackage(const FilePath& filePath,
                                    const std::string& documentId,
                                    std::set<std::string>* pSymbols)
{
   // Add project symbols (ie, top-level symbols within an R package)
   code_search::addAllProjectSymbols(pSymbols);
   
   // Symbols inferred from the NAMESPACE (importFrom, import)
   addNamespaceSymbols(pSymbols);
   
   // Add symbols made available by explicit `library()` calls
   // within this document.
   addInferredSymbols(filePath, documentId, pSymbols);
   
   // Add in symbols that would be made available by `// [[Rcpp::export]]`
   addRcppExportedSymbols(filePath, documentId, pSymbols);
   
   // Symbols that are 'automatically' made available to packages. In other
   // words, symbols that packages can use without explicitly importing them.
   // In other words, symbols that `R CMD check` will silently resolve to one
   // of the base packages. Note that not all `base` packages are allowed here.
   // These packages appear to be (as of R 3.1.0):
   //
   //     base, graphics, grDevices, methods, stats, stats4, utils
   //
   addBaseSymbols(pSymbols);
   
   return Success();
}

// For a generic R project, we are less strict on where we attempt
// to discover objects -- we simply consider all symbols available on
// the current search path.
Error getAvailableSymbolsForProject(const FilePath& filePath,
                                    const std::string& documentId,
                                    std::set<std::string>* pSymbols)
{
   // Get all available symbols on the search path.
   Error error = r::exec::RFunction(".rs.availableRSymbols").call(pSymbols);
   if (error)
      return error;
   
   // Add in symbols that would be made available by `// [[Rcpp::export]]`
   addRcppExportedSymbols(filePath, documentId, pSymbols);
   
   // Get all of the symbols made available by `library()` calls
   // within this document.
   addInferredSymbols(filePath, documentId, pSymbols);
   
   return Success();
}

void addTestPackageSymbols(std::set<std::string>* pSymbols)
{
   if (!projects::projectContext().isPackageProject())
      return;
   
   PackageSymbolRegistry& registry = packageSymbolRegistry();
   
   const r_util::RPackageInfo& pkgInfo =
         projects::projectContext().packageInfo();
   
   std::string packageFields;
   
   packageFields += pkgInfo.depends();
   packageFields += pkgInfo.imports();
   packageFields += pkgInfo.suggests();
   
   if (packageFields.find("testthat") != std::string::npos)
      registry.fillNamespaceSymbols("testthat", pSymbols, false);
   else if (packageFields.find("RUnit") != std::string::npos)
      registry.fillNamespaceSymbols("RUnit", pSymbols, false);
   else if (packageFields.find("assertthat") != std::string::npos)
      registry.fillNamespaceSymbols("assertthat", pSymbols, false);
}

Error getAllAvailableRSymbols(const FilePath& filePath,
                              const std::string& documentId,
                              const ParseResults& results,
                              std::set<std::string>* pSymbols)
{
   // If this file lies within the current project, then
   // we want to pull symbols from specific places -- specifically,
   // _not_ the current search path. We want to infer whether the
   // functions in the package would work at runtime.
   //
   // For R package development, when linting a 'test' file, we can
   // safely assume that the package itself will be loaded.
   FilePath projDir = projects::projectContext().directory();
   Error error;
   
   if (projects::projectContext().isPackageProject() && filePath.isWithin(projDir))
   {
      DEBUG("- Package file: '" << filePath.getAbsolutePath() << "'");
      error = getAvailableSymbolsForPackage(filePath, documentId, pSymbols);
   }
   else
   {
      DEBUG("- Project file: '" << filePath.getAbsolutePath() << "'");
      error = getAvailableSymbolsForProject(filePath, documentId, pSymbols);
   }
   
   if (error) LOG_ERROR(error);
   
   // Add common 'testing' packages, based on the DESCRIPTION's
   // 'Imports' and 'Suggests' fields, and use that if we're within a
   // common 'test'ing directory.
   if (filePath.isWithin(projDir.completeChildPath("inst")) ||
       filePath.isWithin(projDir.completeChildPath("tests")))
   {
      addTestPackageSymbols(pSymbols);
   }
   
   if (filePath.isWithin(projects::projectContext().directory().completeChildPath("tests/testthat")))
   {
      PackageSymbolRegistry& registry = packageSymbolRegistry();
      registry.fillNamespaceSymbols("testthat", pSymbols, false);
   }
   
   // If the file is named 'server.R', 'ui.R' or 'app.R', we'll implicitly
   // assume that it depends on Shiny.
   std::string basename = boost::algorithm::to_lower_copy(
            filePath.getFilename());
   
   if (basename == "server.r" ||
       basename == "ui.r" ||
       basename == "app.r")
   {
      PackageSymbolRegistry& registry = packageSymbolRegistry();
      registry.fillNamespaceSymbols("shiny", pSymbols, false);
   }
   
   pSymbols->insert(results.globals().begin(), results.globals().end());
   
   return error;
      
}

void checkNoDefinitionInScope(const FilePath& origin,
                              const std::string& documentId,
                              ParseResults& results)
{
   ParseNode* pRoot = results.parseTree();
   
   std::vector<ParseItem> unresolvedItems;
   pRoot->findAllUnresolvedSymbols(&unresolvedItems);
   
   // Now, find all available R symbols -- that is, objects on the search path,
   // or symbols that would otherwise be made available at runtime (e.g.
   // package imports)
   std::set<std::string> objects;
   Error error = getAllAvailableRSymbols(origin, documentId, results, &objects);
   if (error)
   {
      LOG_ERROR(error);
      return;
   }
   
   // For each unresolved symbol, add it to the lint if it's not on the search
   // path.
   for (const ParseItem& item : unresolvedItems)
   {
      if (!r::util::isRKeyword(item.symbol) &&
          !r::util::isWindowsOnlyFunction(item.symbol) &&
          objects.count(string_utils::strippedOfBackQuotes(item.symbol)) == 0)
      {
         addUnreferencedSymbol(item, results.lint());
      }
   }
}

bool lintOptionValueAsBool(const std::string& value)
{
   if (value.empty())
      return false;
   
   std::string lower = boost::algorithm::to_lower_copy(value);
   if (lower[0] == 'n' || lower[0] == 'f')
      return false;
   
   if (lower[0] == 'y' || lower[0] == 't')
      return true;
   
   return false;
}

struct FileLocalLintOptions
{
   std::vector< std::pair<std::string, std::string> > options;
   std::set<std::string> globals;
};

typedef std::pair< std::vector<std::string>, std::string::const_iterator> ParsedCSVLine;

void parseLintOptionGlobals(const std::string& text, FileLocalLintOptions* pOptions)
{
   using namespace core::text;
   
   // Find the first '=' after "globals"
   std::string::const_iterator begin = std::find(text.begin(), text.end(), '=');
   if (begin == text.end())
      return;
   
   // Parse the rest as a CSV line
   std::string::const_iterator end = text.end();
   
   ParsedCSVLine parsed = parseCsvLine(begin + 1, end, true);
   for (const std::string& element : parsed.first)
   {
      pOptions->globals.insert(string_utils::trimWhitespace(element));
   }
}

void parseLintOption(const std::string& text, FileLocalLintOptions* pOptions)
{
   using namespace core::text;
   
   boost::regex reGlobals("^\\s*suppress\\s*=");
   if (regex_utils::search(text, reGlobals))
      return parseLintOptionGlobals(text, pOptions);
   
   ParsedCSVLine line = parseCsvLine(text.begin(), text.end(), true);
   
   for (const std::string& entry : line.first)
   {
      std::string::const_iterator it = 
            std::find(entry.begin(), entry.end(), '=');
      
      if (it == entry.end()) continue;
      pOptions->options.push_back(
               std::make_pair(
                  string_utils::trimWhitespace(std::string(entry.begin(), it)),
                  string_utils::trimWhitespace(std::string(it + 1, entry.end()))));
   }
}

FileLocalLintOptions parseLintOptions(const std::vector<std::string>& lintText)
{
   FileLocalLintOptions options;
   for (const std::string& text : lintText)
   {
      parseLintOption(text, &options);
   }
   return options;
}

void applyOptions(const FileLocalLintOptions& fileOptions,
                  ParseOptions* pOptions)
{
   if (!fileOptions.globals.empty())
      pOptions->globals().insert(fileOptions.globals.begin(),
                                 fileOptions.globals.end());
   
   typedef std::pair<std::string, std::string> PairStringString;
   for (const PairStringString& option : fileOptions.options)
   {
      if (option.first == "style")
         pOptions->setRecordStyleLint(lintOptionValueAsBool(option.second));
      else if (option.first == "level")
      {
         if (option.second == "syntax")
            pOptions->setSyntaxOnly();
         else if (option.second == "core")
            pOptions->setCoreDiagnostics();
         else if (option.second == "all")
            pOptions->enableAllDiagnostics();
      }
   }
}

#define kLintComment L"(?:^|\\n)#+\\s+\\!diagnostics"

void setFileLocalParseOptions(const std::wstring& rCode,
                              ParseOptions* pOptions,
                              bool* pNoLint)
{
   using namespace string_utils;
   
   // Extract all of the lint commands.
   boost::wregex reLintComments(kLintComment);
   std::vector<std::string> lintCommands;
   boost::wsmatch match;
   
   std::wstring::const_iterator start = rCode.begin();
   std::wstring::const_iterator end = rCode.end();
   while (regex_utils::search(start, end, match, reLintComments))
   {
      std::wstring::const_iterator matchBegin = match[0].second;
      std::wstring::const_iterator matchEnd   = std::find(matchBegin, end, L'\n');
      
      std::string command = string_utils::trimWhitespace(
               string_utils::wideToUtf8(
                  std::wstring(matchBegin, matchEnd)));
      
      if (command == "off")
      {
         *pNoLint = true;
         return;
      }
      
      lintCommands.push_back(command);
      start = match[0].second;
   }
   
   FileLocalLintOptions options = parseLintOptions(lintCommands);
   applyOptions(options, pOptions);
}

} // end anonymous namespace

ParseResults parse(const std::wstring& rCode,
                   const FilePath& origin,
                   const std::string& documentId = std::string(),
                   bool isExplicit = false,
                   bool isFragment = false)
{
   ParseResults results;
   ParseOptions options;
   
   options.setLintRFunctions(
            prefs::userPrefs().diagnosticsInRFunctionCalls());
   
   options.setCheckArgumentsToRFunctionCalls(
            prefs::userPrefs().checkArgumentsToRFunctionCalls());
   
   options.setRecordStyleLint(
            prefs::userPrefs().styleDiagnostics());

   options.setCheckUnexpectedAssignmentInFunctionCall(
            prefs::userPrefs().checkUnexpectedAssignmentInFunctionCall());
   
   // Disable these options when linting code fragments, since we don't have enough 
   // context to know whether the variable is defined or used elsewhere
   if (!isFragment)
   {
      options.setWarnIfVariableIsDefinedButNotUsed(
               isExplicit && prefs::userPrefs().warnVariableDefinedButNotUsed());
      
      options.setWarnIfNoSuchVariableInScope(
               prefs::userPrefs().warnIfNoSuchVariableInScope());
   }
   
   bool noLint = false;
   setFileLocalParseOptions(rCode, &options, &noLint);
   if (noLint)
      return ParseResults();
   
   results = rparser::parse(origin, rCode, options);
   
   ParseNode* pRoot = results.parseTree();
   if (!pRoot)
   {
      std::string codeSnippet;
      if (rCode.length() > 40)
         codeSnippet = string_utils::wideToUtf8(rCode.substr(0, 40)) + "...";
      else
         codeSnippet = string_utils::wideToUtf8(rCode);
      
      std::string message = std::string() +
            "Parse failed: no parse tree available for code " +
            "'" + codeSnippet + "'";
      
      LOG_ERROR_MESSAGE(message);
      return ParseResults();
   }
   
   if (options.warnIfNoSuchVariableInScope())
      checkNoDefinitionInScope(origin, documentId, results);
   
   if (options.warnIfVariableIsDefinedButNotUsed())
      checkDefinedButNotUsed(results);
   
   return results;
}

ParseResults parse(const std::string& rCode,
                   const FilePath& origin,
                   const std::string& documentId)
{
   return parse(string_utils::utf8ToWide(rCode), origin, documentId);
}

namespace {

json::Array lintAsJson(const LintItems& items)
{
   json::Array jsonArray;
   
   for (const LintItem& item : items)
   {
      json::Object jsonObject;
      
      jsonObject["start.row"] = item.startRow;
      jsonObject["end.row"] = item.endRow;
      jsonObject["start.column"] = item.startColumn;
      jsonObject["end.column"] = item.endColumn;
      jsonObject["text"] = item.message;
      jsonObject["raw"] = item.message;
      jsonObject["type"] = lintTypeToString(item.type);
      
      jsonArray.push_back(jsonObject);
      
   }
   return jsonArray;
}

module_context::SourceMarkerSet asSourceMarkerSet(const LintItems& items,
                                                  const FilePath& filePath)
{
   using namespace module_context;
   std::vector<SourceMarker> markers;
   markers.reserve(items.size());
   for (const LintItem& item : items)
   {
      markers.push_back(SourceMarker(
                           sourceMarkerTypeFromString(lintTypeToString(item.type)),
                           filePath,
                           item.startRow + 1,
                           item.startColumn + 1,
                           core::html_utils::HTML(item.message),
                           true));
   }
   return SourceMarkerSet("Diagnostics", markers);
}

module_context::SourceMarkerSet asSourceMarkerSet(
      std::map<FilePath, LintItems>& lint)
{
   using namespace module_context;
   std::vector<SourceMarker> markers;
   for (std::map<FilePath, LintItems>::const_iterator it = lint.begin();
        it != lint.end();
        ++it)
   {
      const FilePath& path = it->first;
      const LintItems& lintItems = it->second;
      for (const LintItem& item : lintItems)
      {
         markers.push_back(SourceMarker(
                              sourceMarkerTypeFromString(lintTypeToString(item.type)),
                              path,
                              item.startRow + 1,
                              item.startColumn + 1,
                              core::html_utils::HTML(item.message),
                              true));
      }
   }
   
   return SourceMarkerSet("Diagnostics", markers);
}

Error lintRSourceDocument(const json::JsonRpcRequest& request,
                          json::JsonRpcResponse* pResponse)
{
   using namespace source_database;
   
   // Ensure response is always at least an array, even on 'failure'
   pResponse->setResult(json::Array());
   
   std::string documentId;
   std::string documentPath;
   std::string content;
   bool showMarkersTab = false;
   bool isExplicit = false;
   bool isFragment = false;
   Error error = json::readParams(request.params,
                                  &documentId,
                                  &documentPath,
                                  &content,
                                  &showMarkersTab,
                                  &isExplicit);
   
   if (error)
   {
      LOG_ERROR(error);
      return error;
   }
   
   FilePath origin = module_context::resolveAliasedPath(documentPath);
   
   // Don't lint files that belong to unmonitored projects
   if (module_context::isUnmonitoredPackageSourceFile(origin))
      return Success();
   
<<<<<<< HEAD
   // Extract R code from various R-code-containing filetypes, unless we were
   // given content in the argument
   if (content.empty())
   {
      // Try to get the contents from the database
      boost::shared_ptr<SourceDocument> pDoc(new SourceDocument());
      error = get(documentId, pDoc);

      // don't log on error here (it's possible that we might attempt to lint a
      // document immediately after a suspend-resume, and so we fail to get the
      // contents of that document)
      if (error)
         return error;

      error = r_utils::extractRCode(pDoc->contents(), pDoc->type(), &content);
      if (error)
         return error;
   }
   else
   {
      // If we were given content, lint this as a fragment
      isFragment = true;
   }
   
=======
   // Extract R code from various R-code-containing filetypes.
   std::string content;
   error = r_utils::extractRCode(pDoc->contents(), pDoc->type(), &content);
   if (error)
      return error;

   // detach .conflicts environment from the search path
   // https://github.com/rstudio/rstudio/issues/10093
   r::sexp::Protect protect;
   SEXP envirsSEXP = R_NilValue;
   Error detachError = r::exec::RFunction(".rs.detachConflicts")
         .call(&envirsSEXP, &protect);
   if (error)
      LOG_ERROR(detachError);

   // if this succeeded, then re-attach it after
   BOOST_SCOPE_EXIT(&envirsSEXP)
   {
      if (envirsSEXP != R_NilValue)
      {
         Error attachError = r::exec::RFunction(".rs.attachConflicts")
               .addParam(envirsSEXP)
               .call();

         if (attachError)
            LOG_ERROR(attachError);
      }
   }
   BOOST_SCOPE_EXIT_END


>>>>>>> a221a537
   ParseResults results = diagnostics::parse(
            string_utils::utf8ToWide(content),
            origin,
            documentId,
            isExplicit,
            isFragment);
   
   pResponse->setResult(lintAsJson(results.lint()));
   
   if (showMarkersTab)
   {
      using namespace module_context;
      SourceMarkerSet markers = asSourceMarkerSet(results.lint(),
                                                  core::FilePath(documentPath));
      showSourceMarkers(markers, MarkerAutoSelectNone);
   }
   
   return Success();
}

SEXP rs_lintRFile(SEXP filePathSEXP)
{
   using namespace r::sexp;
   
   Protect protect;
   ListBuilder builder(&protect);
   
   std::string path = safeAsString(filePathSEXP);
   FilePath filePath(module_context::resolveAliasedPath(path));
   
   if (!filePath.exists())
      return r::sexp::create(builder, &protect);
   
   std::string contents;
   Error error = module_context::readAndDecodeFile(
            filePath,
            projects::projectContext().defaultEncoding(),
            false,
            &contents);
   
   if (error)
   {
      LOG_ERROR(error);
      return r::sexp::create(builder, &protect);
   }
   
   std::string rCode;
   error = core::readStringFromFile(
            filePath,
            &rCode,
            string_utils::LineEndingPosix);
   
   if (error)
   {
      LOG_ERROR(error);
      return R_NilValue;
   }
   
   ParseResults results = parse(rCode, filePath, std::string());
   const std::vector<LintItem>& lint = results.lint().get();
   
   std::size_t n = lint.size();
   for (std::size_t i = 0; i < n; ++i)
   {
      const LintItem& item = lint[i];
      
      ListBuilder el(&protect);
      
      // NOTE: R / document indexing is 1-based, so adjust for that.
      el.add("start.row", item.startRow + 1);
      el.add("start.column", item.startColumn + 1);
      el.add("end.row", item.endRow + 1);
      el.add("end.column", item.endColumn + 1);
      el.add("message", item.message);
      el.add("type", lintTypeToString(item.type));
      
      builder.add(el);
   }
   
   return r::sexp::create(builder, &protect);
}

void onNAMESPACEchanged()
{
   using namespace r::exec;
   using namespace r::sexp;
   
   if (!projects::projectContext().hasProject())
      return;
   
   FilePath NAMESPACE(projects::projectContext().directory().completePath("NAMESPACE"));
   if (!NAMESPACE.exists())
      return;
   
   RFunction parseNamespace(".rs.parseNamespaceImports");
   parseNamespace.addParam(NAMESPACE.getAbsolutePath());
   
   r::sexp::Protect protect;
   SEXP result;
   Error error = parseNamespace.call(&result, &protect);
   if (error)
   {
      LOG_ERROR(error);
      return;
   }
   
   std::set<std::string> importPkgNames;
   error = getNamedListElement(result, "import", &importPkgNames);
   if (error)
   {
      LOG_ERROR(error);
      return;
   }
   
   RSourceIndex::ImportFromMap importFromSymbols;
   error = getNamedListElement(result, "importFrom", &importFromSymbols);
   if (error)
   {
      LOG_ERROR(error);
      return;
   }
   
   RSourceIndex::setImportedPackages(importPkgNames);
   RSourceIndex::setImportFromDirectives(importFromSymbols);
   
   // Kick off an update of the cached async completions
   r_packages::AsyncPackageInformationProcess::update();
}

void onFilesChanged(const std::vector<core::system::FileChangeEvent>& events)
{
   std::string namespacePath =
      projects::projectContext().directory().completePath("NAMESPACE").getAbsolutePath();
   
   for (const core::system::FileChangeEvent& event : events)
   {
      std::string eventPath = event.fileInfo().absolutePath();
      if (eventPath == namespacePath)
         onNAMESPACEchanged();
   }
}

void afterSessionInitHook(bool newSession)
{
   if (projects::projectContext().hasProject() &&
      projects::projectContext().directory().completePath("NAMESPACE").exists())
   {
      onNAMESPACEchanged();
   }
   
   if (projects::projectContext().isPackageProject())
   {
      RSourceIndex::addGloballyInferredPackage(
               projects::projectContext().packageInfo().name());
      r_packages::AsyncPackageInformationProcess::update();
   }
}

bool collectLint(int depth,
                 const FilePath& path,
                 std::map<FilePath, LintItems>* pLint)
{
   if (path.getExtensionLowerCase() != ".r")
      return true;
   
   std::string contents;
   Error error = core::readStringFromFile(
            path,
            &contents,
            string_utils::LineEndingPosix);
   
   if (error)
   {
      LOG_ERROR(error);
      return true;
   }
   
   ParseResults results = diagnostics::parse(
            string_utils::utf8ToWide(contents),
            path,
            std::string(),
            true);
   
   (*pLint)[path] = results.lint();
   return true;
}

SEXP rs_lintDirectory(SEXP directorySEXP)
{
   std::string directory = r::sexp::asString(directorySEXP);
   FilePath dirPath = module_context::resolveAliasedPath(directory);
   if (!dirPath.exists())
      return R_NilValue;
   
   std::map<FilePath, LintItems> lint;
   Error error = dirPath.getChildrenRecursive(
            boost::bind(collectLint, _1, _2, &lint));
   if (error)
   {
      LOG_ERROR(error);
      return R_NilValue;
   }
   
   using namespace module_context;
   SourceMarkerSet markers = asSourceMarkerSet(lint);
   showSourceMarkers(markers, MarkerAutoSelectNone);
   return R_NilValue;
}

} // anonymous namespace

core::Error initialize()
{
   using namespace rstudio::core;
   using boost::bind;
   using namespace module_context;
   
   events().afterSessionInitHook.connect(afterSessionInitHook);
   
   session::projects::FileMonitorCallbacks cb;
   cb.onFilesChanged = onFilesChanged;
   projects::projectContext().subscribeToFileMonitor("Diagnostics", cb);
   
   RS_REGISTER_CALL_METHOD(rs_lintRFile, 1);
   RS_REGISTER_CALL_METHOD(rs_lintDirectory, 1);
   
   ExecBlock initBlock;
   initBlock.addFunctions()
         (bind(sourceModuleRFile, "SessionDiagnostics.R"))
         (bind(registerRpcMethod, "lint_r_source_document", lintRSourceDocument));

   return initBlock.execute();

}

} // end namespace linter
} // end namespace modules
} // end namespace session
} // end namespace rstudio<|MERGE_RESOLUTION|>--- conflicted
+++ resolved
@@ -812,7 +812,6 @@
    if (module_context::isUnmonitoredPackageSourceFile(origin))
       return Success();
    
-<<<<<<< HEAD
    // Extract R code from various R-code-containing filetypes, unless we were
    // given content in the argument
    if (content.empty())
@@ -837,13 +836,6 @@
       isFragment = true;
    }
    
-=======
-   // Extract R code from various R-code-containing filetypes.
-   std::string content;
-   error = r_utils::extractRCode(pDoc->contents(), pDoc->type(), &content);
-   if (error)
-      return error;
-
    // detach .conflicts environment from the search path
    // https://github.com/rstudio/rstudio/issues/10093
    r::sexp::Protect protect;
@@ -868,8 +860,6 @@
    }
    BOOST_SCOPE_EXIT_END
 
-
->>>>>>> a221a537
    ParseResults results = diagnostics::parse(
             string_utils::utf8ToWide(content),
             origin,
