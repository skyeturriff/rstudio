--- conflicted
+++ resolved
@@ -999,13 +999,8 @@
             matchOffs.push_back(matchOff);
             replaceMatchOns.push_back(replaceMatchOn);
             replaceMatchOffs.push_back(replaceMatchOff);
-<<<<<<< HEAD
-            for (std::string newError : errorMessage)
-               errors.push_back(newError);
-=======
             json::Array combinedErrors = json::toJsonArray(errorMessage);
             errors.push_back(combinedErrors);
->>>>>>> 8d4e6cf4
             recordsToProcess--;
          }
       }
