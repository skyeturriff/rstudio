--- conflicted
+++ resolved
@@ -115,11 +115,7 @@
       wchar_t ch = expression[i];
       
       // skip over whitespace
-<<<<<<< HEAD
       if (iswspace(ch))
-=======
-      if (std::isspace((unsigned char) ch))
->>>>>>> e030d831
       {
          // if we see a newline, assume it ends the current expression, so it's okay
          // to have consecutive identifiers if a newline separates them
@@ -186,14 +182,10 @@
       sawOperator = isOperator(ch);
       
       // check for identifiers
-<<<<<<< HEAD
       //
       // TODO: This is wrong for multibyte characters; we should really start
       // using a proper library for handling UTF-8 inputs...
       sawIdentifier = iswalnum(ch) || ch == L'.' || ch == L'_';
-=======
-      sawIdentifier = std::isalnum((unsigned char) ch) || ch == '.' || ch == '_';
->>>>>>> e030d831
 
       if (ch == top)
       {
