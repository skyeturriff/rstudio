--- conflicted
+++ resolved
@@ -99,11 +99,21 @@
 
    void getPresentationDetails(int sourceLine, json::Object* jsonObject)
    {
-      rmarkdown::presentation::ammendResults(
-               outputFormat_["format_name"].get_str(),
-               targetFile_,
-               sourceLine,
-               jsonObject);
+      // default to no slide info
+      (*jsonObject)["preview_slide"] = -1;
+      (*jsonObject)["slide_navigation"] = json::Value();
+
+      // only allow extended results if we have a source file to
+      // navigate back to (otherwise you could navigate to the temp
+      // file used for preview)
+      if (sourceNavigation_)
+      {
+         rmarkdown::presentation::ammendResults(
+                  outputFormat_["format_name"].get_str(),
+                  targetFile_,
+                  sourceLine,
+                  jsonObject);
+      }
    }
 
 private:
@@ -257,20 +267,9 @@
                // Shiny doesn't)
                if (url[url.length() - 1] != '/')
                   url += "/";
-<<<<<<< HEAD
-               
-=======
-
-               if (sourceNavigation_)
-               {
-                  rmarkdown::presentation::ammendResults(
-                           outputFormat_["format_name"].get_str(),
-                           targetFile_,
-                           sourceLine_,
-                           &startedJson);
-               }
-
->>>>>>> 737456ce
+
+               getPresentationDetails(sourceLine_, &startedJson);
+
                startedJson["url"] = url + targetFile_.filename();
                module_context::enqueClientEvent(ClientEvent(
                            client_events::kRmdShinyDocStarted,
@@ -377,10 +376,6 @@
       resultJson["is_shiny_document"] = isShiny_;
       resultJson["has_shiny_content"] = hasShinyContent_;
 
-      // default to no slide info
-      resultJson["preview_slide"] = -1;
-      resultJson["slide_navigation"] = json::Value();
-
       // for HTML documents, check to see whether they've been published
       if (outputFile_.extensionLowerCase() == ".html")
       {
@@ -395,13 +390,8 @@
       // allow for format specific additions to the result json
       std::string formatName =  outputFormat_["format_name"].get_str();
 
-      // only allow extended results if we have a source file to
-      // navigate back to (otherwise you could navigate to the temp
-      // file used for preview)
-      if (sourceNavigation_)
-      {
-         getPresentationDetails(sourceLine_, &resultJson);
-      }
+      // populate slide information if available
+      getPresentationDetails(sourceLine_, &resultJson);
 
       // if we failed then we may want to enque additional diagnostics
       if (!succeeded)
