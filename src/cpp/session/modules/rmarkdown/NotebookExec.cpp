/*
 * NotebookExec.cpp
 *
 * Copyright (C) 2022 by Posit Software, PBC
 *
 * Unless you have received this program directly from Posit Software pursuant
 * to the terms of a commercial license agreement with Posit Software, then
 * this program is licensed to you under the terms of version 3 of the
 * GNU Affero General Public License. This program is distributed WITHOUT
 * ANY EXPRESS OR IMPLIED WARRANTY, INCLUDING THOSE OF NON-INFRINGEMENT,
 * MERCHANTABILITY OR FITNESS FOR A PARTICULAR PURPOSE. Please refer to the
 * AGPL (http://www.gnu.org/licenses/agpl-3.0.txt) for more details.
 *
 */

#include "SessionRmdNotebook.hpp"
#include "NotebookExec.hpp"
#include "NotebookOutput.hpp"
#include "NotebookPlots.hpp"
#include "NotebookHtmlWidgets.hpp"
#include "NotebookCache.hpp"
#include "NotebookData.hpp"
#include "NotebookErrors.hpp"
#include "NotebookWorkingDir.hpp"
#include "NotebookConditions.hpp"

#include <shared_core/Error.hpp>
#include <core/text/CsvParser.hpp>
#include <core/FileSerializer.hpp>

#include <r/ROptions.hpp>
#include <r/RUtil.hpp>

#include <session/SessionModuleContext.hpp>

#include <iostream>

using namespace rstudio::core;
using namespace boost::placeholders;

#define kRStudioNotebookExecuting ("rstudio.notebook.executing")

namespace rstudio {
namespace session {
namespace modules {
namespace rmarkdown {
namespace notebook {

namespace {

struct PendingChunkConsoleOutput
{
   int type;
   std::string output;
};

std::map<FilePath, std::vector<PendingChunkConsoleOutput>> s_pendingChunkOutput;

void flushPendingChunkConsoleOutput(const FilePath& outputCsv)
{
   auto&& chunkOutputs = s_pendingChunkOutput[outputCsv];
   if (chunkOutputs.empty())
      return;
   
   std::stringstream ss;
   for (auto&& chunkOutput : chunkOutputs)
   {
      std::vector<std::string> values;
      values.push_back(safe_convert::numberToString(chunkOutput.type));
      values.push_back(chunkOutput.output);
      ss << text::encodeCsvLine(values) << "\n";
   }
   
   Error error = core::writeStringToFile(outputCsv, ss.str());
   if (error)
      LOG_ERROR(error);
}
   
FilePath getNextOutputFile(const std::string& docId, const std::string& chunkId,
   const std::string& nbCtxId, ChunkOutputType outputType, unsigned *pOrdinal)
{
   OutputPair pair = lastChunkOutput(docId, chunkId, nbCtxId);
   pair.ordinal++;
   pair.outputType = outputType;
   if (pOrdinal)
      *pOrdinal = pair.ordinal;
   FilePath target = chunkOutputFile(docId, chunkId, nbCtxId, pair);
   updateLastChunkOutput(docId, chunkId, pair);
   return target;
}

} // anonymous namespace

void flushPendingChunkConsoleOutputs(bool clear)
{
   for (auto&& entry : s_pendingChunkOutput)
      flushPendingChunkConsoleOutput(entry.first);
   if (clear)
      s_pendingChunkOutput.clear();
}

core::Error copyLibDirForOutput(const core::FilePath& file,
   const std::string& docId, const std::string& nbCtxId)
{
   Error error = Success();

   FilePath fileLib = file.getParent().completePath(kChunkLibDir);
   if (fileLib.exists())
   {
      std::string docPath;
      source_database::getPath(docId, &docPath);
      error = mergeLib(fileLib, chunkCacheFolder(docPath, docId, nbCtxId)
         .completePath(kChunkLibDir));
      if (error)
         LOG_ERROR(error);

      error = fileLib.remove();
      if (error)
         LOG_ERROR(error);
   }

   return error;
}

ChunkExecContext::ChunkExecContext(const std::string& docId,
                                   const std::string& chunkId,
                                   const std::string& chunkCode,
                                   const std::string& chunkLabel,
                                   const std::string& nbCtxId,
                                   const std::string& engine,
                                   ExecScope execScope,
                                   const core::FilePath& workingDir,
                                   const ChunkOptions& options,
                                   int pixelWidth,
                                   int charWidth)
   : docId_(docId),
     chunkId_(chunkId),
     chunkCode_(chunkCode),
     chunkLabel_(chunkLabel),
     nbCtxId_(nbCtxId),
     engine_(engine),
     workingDir_(workingDir),
     options_(options),
     pixelWidth_(pixelWidth),
     charWidth_(charWidth),
     prevCharWidth_(0),
     lastOutputType_(kChunkConsoleInput),
     execScope_(execScope),
     hasOutput_(false),
     hasErrors_(false)
{
}

std::string ChunkExecContext::chunkId()
{
   return chunkId_;
}

std::string ChunkExecContext::docId()
{
   return docId_;
}

std::string ChunkExecContext::engine()
{
   return engine_;
}

const ChunkOptions& ChunkExecContext::options() 
{
   return options_;
}

void ChunkExecContext::connect()
{
   outputPath_ = chunkOutputPath(docId_, chunkId_ + kStagingSuffix, nbCtxId_,
         ContextExact);
   Error error = outputPath_.ensureDirectory();
   if (error)
   {
      // if we don't have a place to put the output, don't register any handlers
      // (will end in tears)
      LOG_ERROR(error);
      return;
   }

   // leave an execution lock in this folder so it won't be moved if the notebook
   // is saved while executing
   auto lock = make_unique<ScopedFileLock>(
       FileLock::createDefault(),
       outputPath_.completePath(kExecutionLock));
   locks_.push_back(std::move(lock));

   // if executing the whole chunk, initialize output right away (otherwise we
   // wait until we actually have output)
   if (execScope_ == ExecScopeChunk)
      initializeOutput();

   // capture conditions
   auto pConditionCapture = make_unique<ConditionCapture>();
   pConditionCapture->connect();
   captures_.push_back(std::move(pConditionCapture));
   connections_.push_back(events().onCondition.connect(
         boost::bind(&ChunkExecContext::onCondition, this, _1, _2)));

   // extract knitr figure options if present
   double figWidth = options_.getOverlayOption("fig.width", 0.0);
   double figHeight = options_.getOverlayOption("fig.height", 0.0);
   double figDpi = options_.getOverlayOption("dpi", -1.0);
   
   // the knitr 'dev' option, if set, may override the default graphics device backend
   std::string chunkGraphicsBackend = options_.getOverlayOption("dev", std::string("png"));

   // if 'fig.asp' is set, then use that to override 'fig.height'
   double figAsp = options_.getOverlayOption("fig.asp", 0.0);
   if (figAsp != 0.0)
   {
      // if figWidth is unset, default to 7.0
      if (figWidth == 0.0)
         figWidth = 7.0;
      
      figHeight = figWidth * figAsp;
   }

   // begin capturing plots 
   connections_.push_back(events().onPlotOutput.connect(
         boost::bind(&ChunkExecContext::onFileOutput, this, _1, _2, 
                     _3, ChunkOutputPlot, _4)));

   auto pPlotCapture = make_unique<PlotCapture>();
<<<<<<< HEAD
   captures_.push_back(std::move(pPlotCapture));

=======
>>>>>>> 917cdbcd
   if (figWidth > 0 || figHeight > 0)
   {
      // user specified plot size, use it
      error = pPlotCapture->connectPlots(
               docId_, chunkId_, nbCtxId_,
               figWidth, figHeight, figDpi,
               PlotSizeManual, outputPath_, chunkGraphicsBackend);
   }
   else
   {
      // user didn't specify plot size, use the width of the editor surface
      error = pPlotCapture->connectPlots(
               docId_, chunkId_, nbCtxId_,
               pixelWidth_, 0, figDpi,
               PlotSizeAutomatic, outputPath_, chunkGraphicsBackend);
   }
   if (error)
      LOG_ERROR(error);

   captures_.push_back(std::move(pPlotCapture));

   // begin capturing HTML input
   connections_.push_back(events().onHtmlOutput.connect(
         boost::bind(&ChunkExecContext::onFileOutput, this, _1, _2, _3, 
                     ChunkOutputHtml, 0)));

   auto pHtmlCapture = make_unique<HtmlCapture>();
   captures_.push_back(std::move(pHtmlCapture));

   error = pHtmlCapture->connectHtmlCapture(
            outputPath_,
            outputPath_.getParent().completePath(kChunkLibDir),
            options_.chunkOptions());
   if (error)
      LOG_ERROR(error);

   // log warnings immediately
   // (unless user's changed the default warning level)
   int rWarningLevel = 1;
   error = r::exec::RFunction("getOption", "warn").call(&rWarningLevel);
   if (!error)
   {
      // save the current warning level
      rGlobalWarningLevel_.set(Rf_ScalarInteger(rWarningLevel));

      // default warning setting is 1 (log immediately), but if the warning
      // option is set to FALSE, we want to set it to -1 (ignore warnings)
      int chunkWarningLevel;
      if (options_.hasOverlayOption("warning"))
      {
         bool warningsEnabled = options_.getOverlayOption("warning", true);
         chunkWarningLevel = warningsEnabled ? 1 : -1;
      }
      
      // ensure that warnings are shown by default
      else if (rWarningLevel == 0)
      {
         chunkWarningLevel = 1;
      }
      
      // otherwise, just preserve the current warning level
      else
      {
         chunkWarningLevel = rWarningLevel;
      }
      
      // update warning level for this chunk
      if (rWarningLevel != chunkWarningLevel)
      {
         rChunkWarningLevel_.set(Rf_ScalarInteger(chunkWarningLevel));
         SEXP cellSEXP = r::options::getOptionCell("warn");
         SETCAR(cellSEXP, rChunkWarningLevel_.get());
      }
   }

   // broadcast that we're executing in a Notebook
   r::options::setOption(kRStudioNotebookExecuting, true);
   
   // reset width
   prevCharWidth_ = r::options::getOptionWidth();
   r::options::setOptionWidth(charWidth_);

   auto pDirCapture = make_unique<DirCapture>();
   error = pDirCapture->connectDir(docId_, workingDir_);
   if (error)
      LOG_ERROR(error);
   else
      captures_.push_back(std::move(pDirCapture));

   // begin capturing errors
   auto pErrorCapture = make_unique<ErrorCapture>();
   pErrorCapture->connect();
   captures_.push_back(std::move(pErrorCapture));

   connections_.push_back(events().onErrorOutput.connect(
         boost::bind(&ChunkExecContext::onError, this, _1)));

   // begin capturing console text
   connections_.push_back(module_context::events().onConsoleOutput.connect(
         boost::bind(&ChunkExecContext::onConsoleOutput, this, _1, _2)));
   connections_.push_back(module_context::events().onConsoleInput.connect(
         boost::bind(&ChunkExecContext::onConsoleInput, this, _1)));

   // begin capturing data
   connections_.push_back(events().onDataOutput.connect(
         boost::bind(&ChunkExecContext::onFileOutput, this, _1, _2, _3, 
                     ChunkOutputData, 0)));

   auto pDataCapture = make_unique<DataCapture>();
   captures_.push_back(std::move(pDataCapture));

   error = pDataCapture->connectDataCapture(
            outputPath_,
            options_.mergedOptions());
   if (error)
      LOG_ERROR(error);

   NotebookCapture::connect();
}

bool ChunkExecContext::onCondition(Condition condition,
      const std::string& message)
{
   // skip if the user has asked us to suppress this kind of condition
   if (condition == ConditionMessage && 
       !options_.getOverlayOption("message", true))
   {
      return false;
   }

   if (condition == ConditionWarning && 
       !options_.getOverlayOption("warning", true))
   {
      return false;
   }

   // give each capturing module a chance to handle the condition
   for (auto&& pCapture : captures_)
   {
      if (pCapture->onCondition(condition, message))
         return true;
   }

   onConsoleOutput(module_context::ConsoleOutputError, message);
   module_context::enqueClientEvent(
      ClientEvent(client_events::kConsoleWriteError, message));

   return true;
}

void ChunkExecContext::onFileOutput(const FilePath& file, 
      const FilePath& sidecar, const core::json::Value& metadata, 
      ChunkOutputType outputType, unsigned ordinal)
{
   // set up folder to receive output if necessary
   initializeOutput();

   // put the file in sequence inside the host directory
   FilePath target;
   if (ordinal == 0)
   {
      // unspecified ordinal, generate one
      target = getNextOutputFile(docId_, chunkId_, nbCtxId_, outputType,
            &ordinal);
   }
   else
   {
      // known ordinal, use it (this can occur for out of sequence events, such
      // as plots)
      OutputPair pair(outputType, ordinal);
      target = chunkOutputFile(docId_, chunkId_, nbCtxId_, pair);
   }

   // preserve original extension; some output types, such as plots, don't
   // have a canonical extension
   target = target.getParent().completePath(target.getStem() + file.getExtension());
   Error error = file.move(target);
   if (error)
   {
      LOG_ERROR(error);
      return;
   }

   // check to see if the file has an accompanying library folder; if so, move
   // it to the global library folder
   copyLibDirForOutput(file, docId_, nbCtxId_);

   // if output sidecar file was provided, write it out
   if (!sidecar.isEmpty())
   {
      sidecar.move(target.getParent().completePath(
               target.getStem() + sidecar.getExtension()));
   }

   // serialize metadata if provided
   if (!metadata.isNull())
   {
      error = writeStringToFile(target.getParent().completePath(
               target.getStem() + ".metadata"), metadata.write());
   }

   enqueueChunkOutput(docId_, chunkId_, nbCtxId_, ordinal, outputType, target,
         metadata);
}

void ChunkExecContext::onError(const core::json::Object& err)
{
   // set up folder to receive output if necessary
   initializeOutput();

   // mark error state
   hasErrors_ = true;

   // write the error to a file 
   unsigned ordinal;
   FilePath target = getNextOutputFile(docId_, chunkId_, nbCtxId_, 
         ChunkOutputError, &ordinal);
   std::shared_ptr<std::ostream> pOfs;
   Error error = target.openForWrite(pOfs, true);
   if (error)
   {
      LOG_ERROR(error);
      return;
   }
   err.write(*pOfs);
   
   pOfs->flush();
   pOfs.reset();

   // send to client
   enqueueChunkOutput(docId_, chunkId_, nbCtxId_, ordinal, ChunkOutputError, 
                      target);
}

void ChunkExecContext::onConsoleText(int type, const std::string& output, 
      bool truncate, bool pending)
{
   // if we haven't received any actual output yet, don't push input into the
   // file yet
   if (type == kChunkConsoleInput && !hasOutput_) 
   {
      pendingInput_.append(output + "\n");
      return;
   }

   // blank lines aren't permitted following output, only input
   if (lastOutputType_ != kChunkConsoleInput && type == kChunkConsoleInput && output.empty())
      return;
   lastOutputType_ = type;

   // set up folder to receive output if necessary
   initializeOutput();

   // flush any buffered pending input
   if (!pendingInput_.empty())
   {
      std::string input = pendingInput_;
      pendingInput_.clear();
      if (pending)
      {
         // guard against any possibility of runaway recursion by discarding pending input if we are
         // already processing it (no clear codepath leads to this but we've seen behavior that
         // looks like it in the wild)
         LOG_WARNING_MESSAGE("Discarding pending notebook text '" + input + "'");
      }
      else
      {
         onConsoleText(kChunkConsoleInput, input, true, true);
      }
   }

   // determine output filename and ensure it exists
   FilePath outputCsv = chunkOutputFile(docId_, chunkId_, nbCtxId_, ChunkOutputText);
   if (outputCsv != consoleChunkOutputFile_)
   {
      consoleChunkOutputFile_ = outputCsv;
      Error error = outputCsv.ensureFile();
      if (error)
      {
         LOG_ERROR(error);
         return;
      }
   }

   // truncate if necessary
   if (truncate)
      s_pendingChunkOutput.erase(outputCsv);
   
   // add pending chunk output
   PendingChunkConsoleOutput chunkOutput;
   chunkOutput.type = type;
   chunkOutput.output = output;
   s_pendingChunkOutput[outputCsv].push_back(chunkOutput);

   // if we got some real output, fire event for it
   if (!output.empty())
      events().onChunkConsoleOutput(docId_, chunkId_, type, output);
}

void ChunkExecContext::disconnect()
{
   Error error;

   // flush any pending chunk output
   flushPendingChunkConsoleOutputs(true);
   
   // clean up capturing modules (includes plots, errors, and HTML widgets)
   for (auto&& pCapture : captures_)
   {
      pCapture->disconnect();
   }

   // clear all execution locks
   locks_.clear();

   // clean up staging folder
   error = outputPath_.removeIfExists();
   if (error)
      LOG_ERROR(error);

   // broadcast that we're done with notebook execution
   r::options::setOption(kRStudioNotebookExecuting, false);

   // restore width value
   r::options::setOptionWidth(prevCharWidth_);

   // restore warn (if it wasn't changed in the chunk)
   // note that we intentionally compare the pointers here;
   // we only want to take action if the SEXP pointer returned
   // via 'getOption()' has changed
   SEXP warningSEXP = r::options::getOption("warn");
   if (warningSEXP == rChunkWarningLevel_.get())
   {
      error = r::options::setOption("warn", rGlobalWarningLevel_.get());
      if (error)
         LOG_ERROR(error);
   }

   // unhook all our event handlers
   for (const RSTUDIO_BOOST_CONNECTION& connection : connections_)
   {
      connection.disconnect();
   }

   NotebookCapture::disconnect();

   // check to see whether we need to migrate the output folder to another location;
   // this addresses the case where the output folder location changed during execution,
   // i.e. if the notebook was saved while running
   FilePath migrationFile = chunkOutputPath(docId_, chunkId_, nbCtxId_, ContextExact)
      .completePath(kMigrationTarget);
   if (migrationFile.exists())
   {
      std::string path;
      error = readStringFromFile(migrationFile, &path);
      if (error)
      {
         error.addProperty("description", "Unable to read notebook output migration file");
         LOG_ERROR(error);
      }
      else
      {
         // clean up migration file so it doesn't get moved
         error = migrationFile.remove();
         if (error)
         {
            error.addProperty("description", "Unable to clean up output migration file");
            LOG_ERROR(error);
         }

         // perform the migration
         FilePath target(path);
         error = target.removeIfExists();
         if (error)
         {
            error.addProperty("description", "Unable to remove old notebook output folder");
            LOG_ERROR(error);
         }
         else
         {
            error = migrationFile.getParent().move(target);
            if (error)
            {
               error.addProperty("description", "Unable to move notebook output folder");
               LOG_ERROR(error);
            }
         }
      }
   }

   events().onChunkExecCompleted(docId_, chunkId_, chunkCode_, chunkLabel_, nbCtxId_);
}

void ChunkExecContext::onConsoleOutput(module_context::ConsoleOutputType type, 
      const std::string& output)
{
   if (type == module_context::ConsoleOutputNormal)
      onConsoleText(kChunkConsoleOutput, output, false, false);
   else
      onConsoleText(kChunkConsoleError, output, false, false);
}

void ChunkExecContext::onConsoleInput(const std::string& input)
{
   onConsoleText(kChunkConsoleInput, input, false, false);
}

void ChunkExecContext::initializeOutput()
{
   // if we already have output, do nothing
   if (hasOutput_)
      return;
   
   // if we don't have output yet, clean existing output before adding new 
   // output
   Error error = cleanChunkOutput(docId_, chunkId_, nbCtxId_, true);
   if (error)
      LOG_ERROR(error);

   // ensure that the output folder exists
   FilePath outputPath = chunkOutputPath(docId_, chunkId_, nbCtxId_, ContextExact);
   error = outputPath.ensureDirectory();
   if (error)
      LOG_ERROR(error);

   // leave an execution lock in this folder so it won't be moved if the notebook
   // is saved while executing
   auto lock = make_unique<ScopedFileLock>(
       FileLock::createDefault(),
       outputPath.completePath(kExecutionLock));
   locks_.push_back(std::move(lock));

   hasOutput_ = true;
}

bool ChunkExecContext::hasErrors()
{
   return hasErrors_;
}

ExecScope ChunkExecContext::execScope()
{
   return execScope_;
}

void ChunkExecContext::onExprComplete()
{
   // notify capturing submodules
   for (auto&& pCapture : captures_)
   {
      pCapture->onExprComplete();
   }
}

} // namespace notebook
} // namespace rmarkdown
} // namespace modules
} // namespace session
} // namespace rstudio
<|MERGE_RESOLUTION|>--- conflicted
+++ resolved
@@ -228,11 +228,7 @@
                      _3, ChunkOutputPlot, _4)));
 
    auto pPlotCapture = make_unique<PlotCapture>();
-<<<<<<< HEAD
-   captures_.push_back(std::move(pPlotCapture));
-
-=======
->>>>>>> 917cdbcd
+
    if (figWidth > 0 || figHeight > 0)
    {
       // user specified plot size, use it
