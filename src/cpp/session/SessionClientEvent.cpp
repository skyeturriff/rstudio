--- conflicted
+++ resolved
@@ -164,11 +164,8 @@
 const int kNavigateShinyFrame = 146;
 const int kUpdateNewConnectionDialog = 147;
 const int kProjectTemplateRegistryUpdated = 148;
-<<<<<<< HEAD
 const int kPackageExtensionIndexingCompleted = 149;
-=======
 const int kTerminalSubprocs = 149;
->>>>>>> 59118fb1
 }
 
 void ClientEvent::init(int type, const json::Value& data)
@@ -456,13 +453,10 @@
          return "update_new_connection_dialog";
       case client_events::kProjectTemplateRegistryUpdated:
          return "project_template_registry_updated";
-<<<<<<< HEAD
       case client_events::kPackageExtensionIndexingCompleted:
          return "package_extension_indexing_completed";
-=======
       case client_events::kTerminalSubprocs:
          return "terminal_subprocs";
->>>>>>> 59118fb1
       default:
          LOG_WARNING_MESSAGE("unexpected event type: " + 
                              safe_convert::numberToString(type_));
