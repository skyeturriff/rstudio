/*
 * SessionClientEvent.cpp
 *
 * Copyright (C) 2009-19 by RStudio, Inc.
 *
 * Unless you have received this program directly from RStudio pursuant
 * to the terms of a commercial license agreement with RStudio, then
 * this program is licensed to you under the terms of version 3 of the
 * GNU Affero General Public License. This program is distributed WITHOUT
 * ANY EXPRESS OR IMPLIED WARRANTY, INCLUDING THOSE OF NON-INFRINGEMENT,
 * MERCHANTABILITY OR FITNESS FOR A PARTICULAR PURPOSE. Please refer to the
 * AGPL (http://www.gnu.org/licenses/agpl-3.0.txt) for more details.
 *
 */

#include <session/SessionClientEvent.hpp>

#include <boost/lexical_cast.hpp>

#include <shared_core/Error.hpp>
#include <core/Log.hpp>
#include <shared_core/FilePath.hpp>
#include <shared_core/SafeConvert.hpp>
#include <core/FileSerializer.hpp>
#include <core/system/System.hpp>

using namespace rstudio::core ;

namespace rstudio {
namespace session {

namespace client_events {
   
const int kBusy = 1;  
const int kConsolePrompt = 2;
const int kConsoleWriteOutput = 3;
const int kConsoleWriteError = 4;
const int kShowErrorMessage = 5;
const int kShowHelp = 6;
const int kBrowseUrl = 7;
const int kShowEditor = 11;
const int kChooseFile = 13;
const int kAbendWarning = 14;
const int kQuit = 15;
const int kSuicide = 16;
const int kFileChanged = 17;
const int kWorkingDirChanged = 18;
const int kPlotsStateChanged = 19;
const int kPackageStatusChanged = 21;
const int kPackageStateChanged = 22;
const int kLocator = 23;
const int kConsoleResetHistory = 25;
const int kSessionSerialization = 26;
const int kHistoryEntriesAdded = 27;
const int kQuotaStatus = 29;
const int kFileEdit = 32;
const int kShowContent = 33;
const int kShowData = 34;
const int kAsyncCompletion = 35;
const int kSaveActionChanged = 36;
const int kConsoleWritePrompt = 37;
const int kConsoleWriteInput = 38;
const int kShowWarningBar = 39;
const int kOpenProjectError = 40;
const int kVcsRefresh = 41;
const int kAskPass = 42;
const int kConsoleProcessOutput = 43;
const int kConsoleProcessExit = 44;
const int kListChanged = 45;
const int kConsoleProcessCreated = 46;
const int kUserPrefsChanged = 47;
const int kHandleUnsavedChanges = 48;
const int kConsoleProcessPrompt = 49;
const int kHTMLPreviewStartedEvent = 51;
const int kHTMLPreviewOutputEvent = 52;
const int kHTMLPreviewCompletedEvent = 53;
const int kCompilePdfStartedEvent = 54;
const int kCompilePdfOutputEvent = 55;
const int kCompilePdfErrorsEvent = 56;
const int kCompilePdfCompletedEvent = 57;
const int kSynctexEditFile = 58;
const int kFindResult = 59;
const int kFindOperationEnded = 60;
const int kRPubsUploadStatus = 61;
const int kBuildStarted = 62;
const int kBuildOutput = 63;
const int kBuildCompleted = 64;
const int kBuildErrors = 65;
const int kDirectoryNavigate = 66;
const int kDeferredInitCompleted = 67;
const int kPlotsZoomSizeChanged = 68;
const int kSourceCppStarted = 69;
const int kSourceCppCompleted = 70;
const int kLoadedPackageUpdates = 71;
const int kActivatePane = 72;
const int kShowPresentationPane = 73;
const int kEnvironmentRefresh = 74;
const int kContextDepthChanged = 75;
const int kEnvironmentAssigned = 76;
const int kEnvironmentRemoved = 77;
const int kBrowserLineChanged = 78;
const int kPackageLoaded = 79;
const int kPackageUnloaded = 80;
const int kPresentationPaneRequestCompleted = 81;
const int kUnhandledError = 82;
const int kErrorHandlerChanged = 83;
const int kViewerNavigate = 84;
const int kSourceExtendedTypeDetected = 85;
const int kShinyViewer = 86;
const int kDebugSourceCompleted = 87;
const int kRmdRenderStarted = 88;
const int kRmdRenderOutput = 89;
const int kRmdRenderCompleted = 90;
const int kRmdTemplateDiscovered = 91;
const int kRmdTemplateDiscoveryCompleted = 92;
const int kRmdShinyDocStarted = 93;
const int kRmdRSConnectDeploymentOutput = 94;
const int kRmdRSConnectDeploymentCompleted = 95;
const int kUserPrompt = 96;
const int kInstallRtools = 97;
const int kInstallShiny = 98;
const int kSuspendAndRestart = 99;
const int kDataViewChanged = 100;
const int kViewFunction = 101;
const int kMarkersChanged = 102;
const int kEnableRStudioConnect = 103;
const int kUpdateGutterMarkers = 104;
const int kSnippetsChanged = 105;
const int kJumpToFunction = 106;
const int kCollabEditStarted = 107;
const int kSessionCountChanged = 108;
const int kCollabEditEnded = 109;
const int kProjectUsersChanged = 110;
const int kRVersionsChanged = 111;
const int kShinyGadgetDialog = 112;
const int kRmdParamsReady = 113;
const int kRegisterUserCommand = 114;
const int kRmdRSConnectDeploymentFailed = 115;
const int kSendToConsole = 119;
const int kUserFollowStarted = 120;
const int kUserFollowEnded = 121;
const int kProjectAccessRevoked = 122;
const int kCollabEditSaved = 123;
const int kAddinRegistryUpdated = 124;
const int kChunkOutput = 125;
const int kChunkOutputFinished = 126;
const int kRprofStarted = 127;
const int kRprofStopped = 128;
const int kRprofCreated = 129;
const int kEditorCommand = 131;
const int kPreviewRmd = 132;
const int kWebsiteFileSaved = 133;
const int kChunkPlotRefreshed = 134;
const int kChunkPlotRefreshFinished = 135;
const int kReloadWithLastChanceSave = 136;
const int kConnectionUpdated = 139;
const int kEnableConnections = 140;
const int kConnectionListChanged = 141;
const int kActiveConnectionsChanged = 142;
const int kConnectionOpened = 143;
const int kNotebookRangeExecuted = 144;
const int kChunkExecStateChanged = 145;
const int kNavigateShinyFrame = 146;
const int kUpdateNewConnectionDialog = 147;
const int kProjectTemplateRegistryUpdated = 148;
const int kTerminalSubprocs = 149;
const int kPackageExtensionIndexingCompleted = 150;
const int kRStudioAPIShowDialog = 151;
const int kRStudioAPIShowDialogCompleted = 152;
const int kObjectExplorerEvent = 153;
const int kSendToTerminal = 154;
const int kClearTerminal = 155;
const int kAddTerminal = 156;
const int kActivateTerminal = 157;
const int kTerminalCwd = 158;
const int kAdminNotification = 159;
const int kRequestDocumentSave = 160;
const int kRequestDocumentSaveCompleted = 161;
const int kRequestOpenProject = 162;
const int kOpenFileDialog = 163;
const int kRemoveTerminal = 164;
const int kShowPageViewerEvent = 165;
const int kAskSecret = 166;
const int kTestsStarted = 167;
const int kTestsOutput = 168;
const int kTestsCompleted = 169;
const int kJobUpdated = 170;
const int kJobRefresh = 171;
const int kJobOutput = 172;
const int kDataOutputCompleted = 173;
const int kNewDocumentWithCode = 174;
const int kPlumberViewer = 175;
const int kAvailablePackagesReady = 176;
const int kComputeThemeColors = 177;
const int kRequestDocumentClose = 178;
const int kRequestDocumentCloseCompleted = 179;
const int kExecuteAppCommand = 180;
const int kUserStateChanged = 181;
<<<<<<< HEAD
const int kHighlightUi = 182;
const int kTutorialCommand = 183;
const int kTutorialLaunch = 184;
=======
const int kHighlight = 182;
const int kReplaceResult = 183;
const int kReplaceUpdated = 184;
>>>>>>> ee76ce58
}

void ClientEvent::init(int type, const json::Value& data)
{
   type_ = type;
   data_ = data;
   id_ = core::system::generateUuid();
}
   
void ClientEvent::asJsonObject(int id, json::Object* pObject) const
{
   json::Object& object = *pObject;
   object["id"] = id;
   object["type"] = typeName(); 
   object["data"] = data();
}
   
std::string ClientEvent::typeName() const 
{
   switch(type_)
   {
      case client_events::kBusy:
         return "busy";  
      case client_events::kConsolePrompt:
         return "console_prompt";
      case client_events::kConsoleWriteOutput:
         return "console_output";
      case client_events::kConsoleWriteError: 
         return "console_error";
      case client_events::kShowErrorMessage: 
         return "show_error_message";
      case client_events::kShowHelp: 
         return "show_help";
      case client_events::kBrowseUrl: 
         return "browse_url";
      case client_events::kShowEditor: 
         return "show_editor";
      case client_events::kChooseFile: 
         return "choose_file";
      case client_events::kAbendWarning:
         return "abend_warning";
      case client_events::kQuit:
         return "quit";
      case client_events::kSuicide: 
         return "suicide";
      case client_events::kFileChanged:
         return "file_changed";
      case client_events::kWorkingDirChanged: 
         return "working_dir_changed";
      case client_events::kPlotsStateChanged: 
         return "plots_state_changed";
      case client_events::kPackageStatusChanged: 
         return "package_status_changed";
      case client_events::kPackageStateChanged: 
         return "package_state_changed";
      case client_events::kLocator:
         return "locator";
      case client_events::kConsoleResetHistory:
         return "console_reset_history";
      case client_events::kSessionSerialization:
         return "session_serialization";
      case client_events::kHistoryEntriesAdded:
         return "history_entries_added";
      case client_events::kQuotaStatus:
         return "quota_status";
      case client_events::kFileEdit:
         return "file_edit";
      case client_events::kShowContent:
         return "show_content";
      case client_events::kShowData:
         return "show_data";
      case client_events::kAsyncCompletion:
         return "async_completion";
      case client_events::kSaveActionChanged:
         return "save_action_changed";
      case client_events::kConsoleWritePrompt:
         return "console_write_prompt";
      case client_events::kConsoleWriteInput:
         return "console_write_input";
      case client_events::kShowWarningBar:
         return "show_warning_bar";
      case client_events::kOpenProjectError:
         return "open_project_error";
      case client_events::kVcsRefresh:
         return "vcs_refresh";
      case client_events::kAskPass:
         return "ask_pass";
      case client_events::kConsoleProcessOutput:
         return "console_process_output";
      case client_events::kConsoleProcessExit:
         return "console_process_exit";
      case client_events::kListChanged:
         return "list_changed";
      case client_events::kUserPrefsChanged:
         return "user_prefs_changed";
      case client_events::kHandleUnsavedChanges:
         return "handle_unsaved_changes";
      case client_events::kConsoleProcessPrompt:
         return "console_process_prompt";
      case client_events::kConsoleProcessCreated:
         return "console_process_created";
      case client_events::kHTMLPreviewStartedEvent:
         return "html_preview_started_event";
      case client_events::kHTMLPreviewOutputEvent:
         return "html_preview_output_event";
      case client_events::kHTMLPreviewCompletedEvent:
         return "html_preview_completed_event";
      case client_events::kCompilePdfStartedEvent:
         return "compile_pdf_started_event";
      case client_events::kCompilePdfOutputEvent:
         return "compile_pdf_output_event";
      case client_events::kCompilePdfErrorsEvent:
         return "compile_pdf_errors_event";
      case client_events::kCompilePdfCompletedEvent:
         return "compile_pdf_completed_event";
      case client_events::kSynctexEditFile:
         return "synctex_edit_file";
      case client_events::kFindResult:
         return "find_result";
      case client_events::kFindOperationEnded:
         return "find_operation_ended";
      case client_events::kRPubsUploadStatus:
         return "rpubs_upload_status";
      case client_events::kBuildStarted:
         return "build_started";
      case client_events::kBuildOutput:
         return "build_output";
      case client_events::kBuildCompleted:
         return "build_completed";
      case client_events::kBuildErrors:
         return "build_errors";
      case client_events::kDirectoryNavigate:
         return "directory_navigate";
      case client_events::kDeferredInitCompleted:
         return "deferred_init_completed";
      case client_events::kPlotsZoomSizeChanged:
         return "plots_zoom_size_changed";
      case client_events::kSourceCppStarted:
         return "source_cpp_started";
      case client_events::kSourceCppCompleted:
         return "source_cpp_completed";
      case client_events::kLoadedPackageUpdates:
         return "loaded_package_updates";
      case client_events::kActivatePane:
         return "activate_pane";
      case client_events::kShowPresentationPane:
         return "show_presentation_pane";
      case client_events::kEnvironmentRefresh:
         return "environment_refresh";   
      case client_events::kContextDepthChanged:
         return "context_depth_changed";
      case client_events::kEnvironmentAssigned:
         return "environment_assigned";
      case client_events::kEnvironmentRemoved:
         return "environment_removed";
      case client_events::kBrowserLineChanged:
         return "browser_line_changed";
      case client_events::kPackageLoaded:
         return "package_loaded";
      case client_events::kPackageUnloaded:
         return "package_unloaded";
      case client_events::kPresentationPaneRequestCompleted:
         return "presentation_pane_request_completed";
      case client_events::kUnhandledError:
         return "unhandled_error";
      case client_events::kErrorHandlerChanged:
         return "error_handler_changed";
      case client_events::kViewerNavigate:
         return "viewer_navigate";
      case client_events::kSourceExtendedTypeDetected:
         return "source_extended_type_detected";
      case client_events::kShinyViewer:
         return "shiny_viewer";
      case client_events::kDebugSourceCompleted:
         return "debug_source_completed";
      case client_events::kRmdRenderStarted:
         return "rmd_render_started";
      case client_events::kRmdRenderOutput:
         return "rmd_render_output";
      case client_events::kRmdRenderCompleted:
         return "rmd_render_completed";
      case client_events::kRmdShinyDocStarted:
         return "rmd_shiny_doc_started";
      case client_events::kRmdRSConnectDeploymentOutput:
         return "rsconnect_deployment_output";
      case client_events::kRmdRSConnectDeploymentCompleted:
         return "rsconnect_deployment_completed";
      case client_events::kRmdRSConnectDeploymentFailed:
         return "rsconnect_deployment_failed";
      case client_events::kUserPrompt:
         return "user_prompt";
      case client_events::kInstallRtools:
         return "install_r_tools";
      case client_events::kInstallShiny:
         return "install_shiny";
      case client_events::kSuspendAndRestart:
         return "suspend_and_restart";
      case client_events::kDataViewChanged:
         return "data_view_changed";
      case client_events::kViewFunction:
         return "view_function";
      case client_events::kMarkersChanged:
         return "markers_changed";
      case client_events::kEnableRStudioConnect:
         return "enable_rstudio_connect";
      case client_events::kUpdateGutterMarkers:
         return "update_gutter_markers";
      case client_events::kSnippetsChanged:
         return "snippets_changed";
      case client_events::kJumpToFunction:
         return "jump_to_function";
      case client_events::kCollabEditStarted:
         return "collab_edit_started";
      case client_events::kSessionCountChanged:
         return "session_count_changed";
      case client_events::kCollabEditEnded:
         return "collab_edit_ended";
      case client_events::kProjectUsersChanged:
         return "project_users_changed";
      case client_events::kRVersionsChanged:
         return "r_versions_changed";
      case client_events::kShinyGadgetDialog:
         return "shiny_gadget_dialog";
      case client_events::kRmdParamsReady:
         return "rmd_params_ready";
      case client_events::kRegisterUserCommand:
         return "register_user_command";
      case client_events::kSendToConsole:
         return "send_to_console";
      case client_events::kUserFollowStarted:
         return "user_follow_started";
      case client_events::kUserFollowEnded:
         return "user_follow_ended";
      case client_events::kProjectAccessRevoked:
         return "project_access_revoked";
      case client_events::kCollabEditSaved:
         return "collab_edit_saved";
      case client_events::kAddinRegistryUpdated:
         return "addin_registry_updated";
      case client_events::kChunkOutput:
         return "chunk_output";
      case client_events::kChunkOutputFinished:
         return "chunk_output_finished";
      case client_events::kRprofStarted:
         return "rprof_started";
      case client_events::kRprofStopped:
         return "rprof_stopped";
      case client_events::kRprofCreated:
         return "rprof_created";
      case client_events::kEditorCommand:
         return "editor_command";
      case client_events::kPreviewRmd:
         return "preview_rmd";
      case client_events::kWebsiteFileSaved:
         return "website_file_saved";
      case client_events::kChunkPlotRefreshed:
         return "chunk_plot_refreshed";
      case client_events::kChunkPlotRefreshFinished:
         return "chunk_plot_refresh_finished";
      case client_events::kReloadWithLastChanceSave:
         return "reload_with_last_chance_save";
      case client_events::kConnectionUpdated:
         return "connection_updated";
      case client_events::kEnableConnections:
         return "enable_connections";
      case client_events::kConnectionListChanged:
         return "connection_list_changed";
      case client_events::kActiveConnectionsChanged:
         return "active_connections_changed";
      case client_events::kConnectionOpened:
         return "connection_opened";
      case client_events::kNotebookRangeExecuted:
         return "notebook_range_executed";
      case client_events::kChunkExecStateChanged:
         return "chunk_exec_state_changed";
      case client_events::kNavigateShinyFrame:
         return "navigate_shiny_frame";
      case client_events::kUpdateNewConnectionDialog:
         return "update_new_connection_dialog";
      case client_events::kProjectTemplateRegistryUpdated:
         return "project_template_registry_updated";
      case client_events::kTerminalSubprocs:
         return "terminal_subprocs";
      case client_events::kPackageExtensionIndexingCompleted:
         return "package_extension_indexing_completed";
      case client_events::kRStudioAPIShowDialog:
         return "rstudioapi_show_dialog";
      case client_events::kRStudioAPIShowDialogCompleted:
         return "rstudioapi_show_dialog_completed";
      case client_events::kObjectExplorerEvent:
         return "object_explorer_event";
      case client_events::kSendToTerminal:
         return "send_to_terminal";
      case client_events::kClearTerminal:
         return "clear_terminal";
      case client_events::kAddTerminal:
         return "add_terminal";
      case client_events::kActivateTerminal:
         return "activate_terminal";
      case client_events::kTerminalCwd:
         return "terminal_cwd";
      case client_events::kAdminNotification:
         return "admin_notification";
      case client_events::kRequestDocumentSave:
         return "request_document_save";
      case client_events::kRequestDocumentSaveCompleted:
         return "request_document_save_completed";
      case client_events::kRequestOpenProject:
         return "request_open_project";
      case client_events::kOpenFileDialog:
         return "open_file_dialog";
      case client_events::kRemoveTerminal:
         return "remove_terminal";
      case client_events::kShowPageViewerEvent:
         return "show_page_viewer";
      case client_events::kAskSecret:
         return "ask_secret";
      case client_events::kTestsStarted:
         return "tests_started";
      case client_events::kTestsOutput:
         return "tests_output";
      case client_events::kTestsCompleted:
         return "tests_completed";
      case client_events::kJobUpdated:
         return "job_updated";
      case client_events::kJobRefresh:
         return "job_refresh";
      case client_events::kJobOutput:
         return "job_output";
      case client_events::kDataOutputCompleted:
         return "data_output_completed";
      case client_events::kNewDocumentWithCode:
         return "new_document_with_code";
      case client_events::kAvailablePackagesReady:
         return "available_packages_ready";
      case client_events::kPlumberViewer:
         return "plumber_viewer";
      case client_events::kComputeThemeColors:
         return "compute_theme_colors";
      case client_events::kRequestDocumentClose:
         return "request_document_close";
      case client_events::kRequestDocumentCloseCompleted:
         return "request_document_close_completed";
      case client_events::kExecuteAppCommand:
         return "execute_app_command";
      case client_events::kUserStateChanged:
         return "user_state_changed";
<<<<<<< HEAD
      case client_events::kHighlightUi:
         return "highlight_ui";
      case client_events::kTutorialCommand:
         return "tutorial_command";
      case client_events::kTutorialLaunch:
         return "tutorial_launch";
=======
      case client_events::kHighlight:
         return "highlight";
      case client_events::kReplaceResult:
         return "replace_result";
      case client_events::kReplaceUpdated:
         return "replace_updated";
>>>>>>> ee76ce58
      default:
         LOG_WARNING_MESSAGE("unexpected event type: " + 
                             safe_convert::numberToString(type_));
         return "";
   }
}

ClientEvent showEditorEvent(const std::string& content,
                            bool isRCode,
                            bool lineWrapping)
{
   json::Object data;
   data["content"] = content;
   data["is_r_code"] = isRCode;
   data["line_wrapping"] = lineWrapping;
   return ClientEvent(client_events::kShowEditor, data);
}

ClientEvent browseUrlEvent(const std::string& url, const std::string& window)
{
   json::Object browseURLInfo;
   browseURLInfo["url"] = url;
   browseURLInfo["window"] = window;
   return ClientEvent(client_events::kBrowseUrl, browseURLInfo);
}
    
   
ClientEvent showErrorMessageEvent(const std::string& title,
                                  const std::string& message)
{
   json::Object errorMessage ;
   errorMessage["title"] = title;
   errorMessage["message"] = message;
   return ClientEvent(client_events::kShowErrorMessage, errorMessage);
}


   
   
} // namespace session
} // namespace rstudio<|MERGE_RESOLUTION|>--- conflicted
+++ resolved
@@ -196,15 +196,11 @@
 const int kRequestDocumentCloseCompleted = 179;
 const int kExecuteAppCommand = 180;
 const int kUserStateChanged = 181;
-<<<<<<< HEAD
 const int kHighlightUi = 182;
-const int kTutorialCommand = 183;
-const int kTutorialLaunch = 184;
-=======
-const int kHighlight = 182;
 const int kReplaceResult = 183;
 const int kReplaceUpdated = 184;
->>>>>>> ee76ce58
+const int kTutorialCommand = 185;
+const int kTutorialLaunch = 186;
 }
 
 void ClientEvent::init(int type, const json::Value& data)
@@ -552,21 +548,16 @@
          return "execute_app_command";
       case client_events::kUserStateChanged:
          return "user_state_changed";
-<<<<<<< HEAD
       case client_events::kHighlightUi:
          return "highlight_ui";
+      case client_events::kReplaceResult:
+         return "replace_result";
+      case client_events::kReplaceUpdated:
+         return "replace_updated";
       case client_events::kTutorialCommand:
          return "tutorial_command";
       case client_events::kTutorialLaunch:
          return "tutorial_launch";
-=======
-      case client_events::kHighlight:
-         return "highlight";
-      case client_events::kReplaceResult:
-         return "replace_result";
-      case client_events::kReplaceUpdated:
-         return "replace_updated";
->>>>>>> ee76ce58
       default:
          LOG_WARNING_MESSAGE("unexpected event type: " + 
                              safe_convert::numberToString(type_));
