{
    "$id": "https://rstudio.com/rstudio.preferences.json",
    "$schema": "http://json-schema.org/draft-07/schema#",
    "title": "RStudio User Preferences",
    "type": "object",
    "properties": {
        "run_rprofile_on_resume": {
            "type": "boolean",
            "default": false,
            "description": "Whether to run .Rprofile again after resuming a suspended R session."
        },
        "save_workspace": {
            "type": "string",
            "enum": ["always", "never", "ask"],
            "default": "ask",
            "description": "Whether to save the workspace after the R session ends."
        },
        "load_workspace": {
            "type": "boolean",
            "default": true,
            "description": "Whether to load the workspace when the R session begins."
        },
        "initial_working_directory": {
            "type": "string",
            "default": "",
            "description": "The initial working directory for new R sessions."
        },
        "cran_mirror": {
            "type": "object",
            "properties": {
                "name": {
                    "type": "string",
                    "description": "The name of the default CRAN mirror."
                },
                "host": {
                    "type": "string",
                    "description": "The host of the default CRAN mirror."
                },
                "url": {
                    "type": "string",
                    "description": "The URL of the default CRAN mirror."
                },
                "repos": {
                    "type": "string",
                    "description": "The secondary CRAN mirror."
                },
                "country": {
                    "type": "string",
                    "description": "The country of the default CRAN mirror."
                },
                "secondary": {
                    "type": "string",
                    "description": "A pipe-separated list of secondary repositories."
                }
            },
            "description": "The CRAN mirror to use.",
            "default": {
                "name": "Global (CDN)",
                "host": "RStudio",
                "url": "https://cran.rstudio.com/",
                "repos": "",
                "country": "us",
                "secondary": ""
            }
        },
        "bioconductor_mirror_name": {
            "type": "string",
            "default": "Seattle (USA)",
            "description": "The name of the default Bioconductor mirror."
        },
        "bioconductor_mirror_url": {
            "type": "string",
            "default": "http://www.bioconductor.org",
            "description": "The URL of the default Bioconductor mirror."
        },
        "always_save_history": {
            "type": "boolean",
            "default": true,
            "description": "Whether to always save the R console history."
        },
        "remove_history_duplicates": {
            "type": "boolean",
            "default": false,
            "description": "Whether to remove duplicate entries from the R console history."
        },
        "show_last_dot_value": {
            "type": "boolean",
            "default": false,
            "description": "Show the result of the last expression (.Last.value) in the Environment pane."
        },
        "line_ending_conversion": {
            "type": "string",
            "enum": ["default", "windows", "posix", "native", "passthrough"],
            "default": "native",
            "description": "The line ending format to use when saving files."
        },
        "use_newlines_in_makefiles": {
            "type": "boolean",
            "default": true,
            "description": "Whether to use newlines when saving Makefiles."
        },
        "windows_terminal_shell": {
            "type": "string",
            "enum": ["default", "win-git-bash", "win-wsl-bash", "win-cmd", "win-ps", "ps-core", "custom", "none"],
            "default": "default", 
            "description": "The terminal shell to use on Windows."
        },
        "posix_terminal_shell": {
            "type": "string",
            "enum": ["default", "bash", "custom", "none"],
            "default": "default", 
            "description": "The terminal shell to use on POSIX operating systems (MacOS and Linux)."
        },
        "custom_shell_command": {
            "type": "string",
            "default": "",
            "description": "The fully qualified path to the custom shell command to use in the Terminal tab."  
        },
        "custom_shell_options": {
            "type": "string",
            "default": "",
            "description": "The command-line options to pass to the custom shell command."  
        },
        "show_line_numbers": {
            "type": "boolean",
            "default": true,
            "description": "Show line numbers in RStudio's code editor."  
        },
        "highlight_selected_word": {
            "type": "boolean",
            "default": true,
            "description": "Highlight the selected word in RStudio's code editor."  
        },
        "highlight_selected_line": {
            "type": "boolean",
            "default": false,
            "description": "Highlight the selected line in RStudio's code editor."  
        },
        "panes": {
            "type": "object",
            "properties": {
                "quadrants": {
                    "type": "array",
                    "description": "Allocation of panes to quadrants.",
                    "items": {
                        "type": "string",
                        "enum": ["Source", "Console", "TabSet1", "TabSet2"]
                    }
                },
                "tabSet1": {
                    "type": "array",
                    "description": "The panes included in the first tabset.",
                    "items": {
                        "type": "string"
                    }
                },
                "tabSet2": {
                    "type": "array",
                    "description": "The panes included in the second tabset.",
                    "items": {
                        "type": "string"
                    }
                },
                "console_left_on_top": {
                    "type": "boolean",
                    "description": "Whether the console is on top when it is on the left side of the workbench."
                },
                "console_right_on_top": {
                    "type": "boolean",
                    "description": "Whether the console is on top when it is on the right side of the workbench."
                }
            },
            "default": {
                "quadrants": [
                    "Source", 
                    "Console", 
                    "TabSet1",
                    "TabSet2"],
                "tabSet1": ["Environment", "History", "Connections", "Build", "VCS", "Presentation"],
                "tabSet2": ["Files", "Plots", "Packages", "Help", "Viewer"],
                "console_left_on_top": false,
                "console_right_on_top": true
            },
            "description": "Layout of panes in the RStudio workbench."
        },
        "use_spaces_for_tab": {
            "type": "boolean",
            "default": true,
            "description": "Whether to insert spaces when pressing the Tab key."
        },
        "num_spaces_for_tab": {
            "type": "integer",
            "default": 2,
            "description": "The number of spaces to insert when pressing the Tab key."
        },
        "auto_detect_indentation": {
            "type": "boolean",
            "default": true,
            "description": "Whether to automatically detect indentation settings from file contents."
        },
        "show_margin": {
            "type": "boolean",
            "default": true,
            "description": "Whether to show the margin guide in the RStudio code editor."
        },
        "blinking_cursor": {
            "type": "boolean",
            "default": true,
            "description": "Whether to flash the cursor off and on."
        },
        "margin_column": {
            "type": "integer",
            "default": 80,
            "description": "The number of columns of text after which the margin is shown."
        },
        "show_invisibles": {
            "type": "boolean",
            "default": false,
            "description": "Whether to show invisible characters, such as spaces and tabs, in the RStudio code editor."
        },
        "show_indent_guides": {
            "type": "boolean",
            "default": false,
            "description": "Whether to show indentation guides in the RStudio code editor."
        },
        "continue_comments_on_newline": {
            "type": "boolean",
            "default": false,
            "description": "Whether continue comments (by inserting the comment character) after adding a new line."
        },
        "editor_keybindings": {
            "type": "string",
            "enum": ["default", "vim", "emacs", "sublime"],
            "default": "default",
            "description": "The keybindings to use in the RStudio code editor."
        },
        "insert_matching": {
            "type": "boolean",
            "default": true,
            "description": "Whether to insert matching pairs, such as () and [], when the first is typed."
        },
        "insert_spaces_around_equals": {
            "type": "boolean",
            "default": true,
            "description": "Whether to insert spaces around the equals sign in R code."
        },
        "insert_parens_after_function_completion": {
            "type": "boolean",
            "default": true,
            "description": "Whether to insert parentheses after function completions."
        },
        "tab_multiline_completion": {
            "type": "boolean",
            "default": false,
            "description": "Whether to attempt completion of multiple-line statements when pressing Tab."
        },
        "tab_completion": {
            "type": "boolean",
            "default": true,
            "description": "Whether to attempt completion of statements when pressing Tab."
        },
        "show_help_tooltip_on_idle": {
            "type": "boolean",
            "default": false,
            "description": "Whether to show help tooltips for functions when the cursor has not been recently moved."
        },
        "surround_selection": {
            "type": "string",
            "enum": ["never", "quotes", "quotes_and_brackets"],
            "default": "quotes_and_brackets",
            "description": "Which kinds of delimiters can be used to surround the current selection."
        },
        "enable_snippets": {
            "type": "boolean",
            "default": true,
            "description": "Whether to enable code snippets in the RStudio code editor."
        },
        "code_completion": {
            "type": "string",
            "enum": ["always", "never", "triggered", "manual"],
            "default": "always",
            "description": "When to use auto-completion for R code in the RStudio code editor."
        },
        "code_completion_other": {
            "type": "string",
            "enum": ["always", "triggered", "manual"],
            "default": "always",
            "description": "When to use auto-completion for other languages (such as JavaScript and SQL) in the RStudio code editor."
        },
        "console_code_completion": {
            "type": "boolean",
            "default": true,
            "description": "Whether to always use code completion in the R console."
        },
        "code_completion_delay": {
            "type": "integer",
            "default": 250,
            "description": "The number of milliseconds to wait before offering code suggestions."
        },
        "code_completion_characters": {
            "type": "integer",
            "default": 3,
            "description": "The number of characters in a symbol that can be entered before completions are offered."
        },
        "show_function_signature_tooltips": {
            "type": "boolean",
            "default": true,
            "description": "Whether to show function signature tooltips during autocompletion."
        },
        "show_diagnostics_r": {
            "type": "boolean",
            "default": true,
            "description": "Whether to show diagnostic messages (such as syntax and usage errors) for R code as you type."
        },
        "show_diagnostics_cpp": {
            "type": "boolean",
            "default": true,
            "description": "Whether to show diagnostic messages for C++ code as you type."
        },
        "show_diagnostics_other": {
            "type": "boolean",
            "default": true,
            "description": "Whether to show diagnostic messages for other types of code (not R or C++)."
        },
        "style_diagnostics": {
            "type": "boolean",
            "default": false,
            "description": "Whether to show style diagnostics (suggestions for improving R code style)"
        },
        "diagnostics_on_save": {
            "type": "boolean",
            "default": true,
            "description": "Whether to check code for problems after saving it."
        },
        "background_diagnostics": {
            "type": "boolean",
            "default": true,
            "description": "Whether to run code diagnostics in the background, as you type."
        },
        "background_diagnostics_delay_ms": {
            "type": "integer",
            "default": 2000,
            "description": "The number of milliseconds to delay before running code diagnostics in the background."
        },
        "diagnostics_in_r_function_calls": {
            "type": "boolean",
            "default": true,
            "description": "Whether to run diagnostics in R function calls."
        },
        "check_arguments_to_r_function_calls": {
            "type": "boolean",
            "default": false,
            "description": "Whether to check arguments to R function calls."
        },
        "check_unexpected_assignment_in_function_call": {
            "type": "boolean",
            "default": false,
            "description": "Whether to check for unexpected variable assignments inside R function calls."
        },
        "warn_if_no_such_variable_in_scope": {
            "type": "boolean",
            "default": false,
            "description": "Whether to generate a warning if a variable is used without being defined in the current scope."
        },
        "warn_variable_defined_but_not_used": {
            "type": "boolean",
            "default": false,
            "description": "Whether to generate a warning if a variable is defined without being used in the current scope"
        },
        "auto_discover_package_dependencies": {
            "type": "boolean",
            "default": true,
            "description": "Whether to automatically discover and offer to install missing R package dependencies."
        },
        "auto_append_newline": {
            "type": "boolean",
            "default": false,
            "description": "Whether to ensure that source files end with a newline character."
        },
        "strip_trailing_whitespace": {
            "type": "boolean",
            "default": false,
            "description": "Whether to strip trailing whitespace from each line when saving."
        },
        "restore_source_document_cursor_position": {
            "type": "boolean",
            "default": true,
            "description": "Whether to save the position of the cursor when a fille is closed, restore it when the file is opened."
        },
        "reindent_on_paste": {
            "type": "boolean",
            "default": true,
            "description": "Whether to automatically re-indent code when it's pasted into RStudio."
        },
        "vertically_align_arguments_indent": {
            "type": "boolean",
            "default": true,
            "description": "Whether to vertically align arguments to R function calls during automatic indentation."
        },
        "soft_wrap_r_files": {
            "type": "boolean",
            "default": false,
            "description": "Whether to soft-wrap R source files, wrapping the text for display without inserting newline characters."
        },
        "focus_console_after_exec": {
            "type": "boolean",
            "default": false,
            "description": "Whether to focus the R console after executing an R command from a script."
        },
        "fold_style": {
            "type": "string",
            "enum": ["begin-only", "begin-and-end"],
            "default": "begin-and-end",
            "description": "The style of folding to use."
        },
        "save_before_sourcing": {
            "type": "boolean",
            "default": true,
            "description": "Whether to automatically save scripts before executing them."
        },
        "syntax_color_console": {
            "type": "boolean",
            "default": false,
            "description": "Whether to use syntax highlighting in the R console."
        },
        "scroll_past_end_of_document": {
            "type": "boolean",
            "default": false,
            "description": "Whether to allow scrolling past the end of a file."
        },
        "highlight_r_function_calls": {
            "type": "boolean",
            "default": false,
            "description": "Whether to highlight R function calls in the code editor."
        },
        "console_line_length_limit": {
            "type": "integer",
            "default": 1000,
            "description": "The maximum number of characters to display in a single line in the R console."
        },
        "console_max_lines": {
            "type": "integer",
            "default": 1000,
            "description": "The maximum number of console actions to store and display in the console scrollback buffer."
        },
        "ansi_console_mode": {
            "type": "string",
            "enum": ["off", "on", "strip"],
            "default": "on",
            "description": "How to treat ANSI escape codes in the console."
        },
        "show_inline_toolbar_for_r_code_chunks": {
            "type": "boolean",
            "default": true,
            "description": "Whether to show a toolbar on code chunks in R Markdown documents."
        },
        "highlight_code_chunks": {
            "type": "boolean",
            "default": true,
            "description": "Whether to highlight code chunks in R Markdown documents with a different background color."
        },
        "save_files_before_build": {
            "type": "boolean",
            "default": false,
            "description": "Whether to save all open, unsaved files before building the project."
        },
        "font_size_points": {
            "type": "number",
            "default": 10.0,
            "description": "The default editor font size, in points."
        },
        "help_font_size_points": {
            "type": "number",
            "default": 10.0,
            "description": "The help panel font size, in points."
        },
        "editor_theme": {
            "type": "string",
            "default": "Textmate (default)",
            "description": "The name of the color theme to apply to the text editor in RStudio."
        },
        "default_encoding": {
            "type": "string",
            "default": "",
            "description": "The default character encoding to use when saving files."
        },
        "toolbar_visible": {
            "type": "boolean",
            "default": true,
            "description": "Whether to show the toolbar at the top of the RStudio workbench."
        },
        "default_project_location": {
            "type": "string",
            "default": "",
            "description": "The directory path under which to place new projects by default."
        },
        "source_with_echo": {
            "type": "boolean",
            "default": false,
            "description": "Whether to echo R code when sourcing it."
        },
        "new_project_git_init": {
            "type": "boolean",
            "default": false,
            "description": "Whether to initialize new projects with a Git repo by default."
        },
        "default_sweave_engine": {
            "type": "string",
            "default": "Sweave",
            "description": "The default engine to use when processing Sweave documents."
        },
        "default_latex_program": {
            "type": "string",
            "default": "pdfLaTeX",
            "description": "The default program to use when processing LaTeX documents."
        },
        "use_roxygen": {
            "type": "boolean",
            "default": false,
            "description": "Whether to use Roxygen for documentation."
        },
        "use_dataimport": {
            "type": "boolean",
            "default": true,
            "description": "Whether to use RStudio's data import feature."
        },
        "pdf_previewer": {
            "type": "string",
            "enum": ["none", "default", "rstudio", "desktop-synctex", "system"],
            "default": "default",
            "description": "The program to use to preview PDF files after generation."
        },
        "always_enable_rnw_concordance": {
            "type": "boolean",
            "default": true,
            "description": "Whether to always enable the concordance for RNW files."
        },
        "insert_numbered_latex_sections": {
            "type": "boolean",
            "default": false,
            "description": "Whether to insert numbered sections in LaTeX."
        },
        "spelling_dictionary_language": {
            "type": "string",
            "default": "en_US",
            "description": "The language of the spelling dictionary to use for spell checking."
        },
        "spelling_custom_dictionaries": {
            "type": "array",
            "default": [],
            "description": "The list of custom dictionaries to use when spell checking."
        },
        "document_load_lint_delay": {
            "type": "integer",
            "default": 5000,
            "description": "The number of milliseconds to wait before linting a document after it is loaded."
        },
        "ignore_uppercase_words": {
            "type": "boolean",
            "default": true,
            "description": "Whether to ignore words in uppercase when spell checking."
        },
        "ignore_words_with_numbers": {
            "type": "boolean",
            "default": true,
            "description": "Whether to ignore words with numbers in them when spell checking."
        },
        "max_spellcheck_words": {
            "type": "integer",
            "default": 500,
            "description": "The maximum number of spelling words to check at once."
        },
        "max_spellcheck_prefetch": {
            "type": "integer",
            "default": 20,
            "description": "The maximum number of spelling correction suggestions to prefetch."
        },
        "real_time_spellchecking": {
            "type": "boolean",
            "default": true,
            "description": "Whether to enable real-time spellchecking by default."
        },
        "navigate_to_build_error": {
            "type": "boolean",
            "default": true,
            "description": "Whether to navigate to build errors."
        },
        "packages_pane_enabled": {
            "type": "boolean",
            "default": true,
            "description": "Whether to enable RStudio's Packages pane."
        },
        "use_rcpp_template": {
            "type": "boolean",
            "default": true,
            "description": "Whether to use RCPP templates."
        },
        "restore_source_documents": {
            "type": "boolean",
            "default": true,
            "description": "Whether to restore the last opened source documents when RStudio starts up."
        },
        "handle_errors_in_user_code_only": {
            "type": "boolean",
            "default": true,
            "description": "Whether to handle errors only when user code is on the stack."
        },
        "auto_expand_error_tracebacks": {
            "type": "boolean",
            "default": false,
            "description": "Whether to automatically expand tracebacks when an error occurs."
        },
        "check_for_updates": {
            "type": "boolean",
            "default": true,
            "description": "Whether to check for new versions of RStudio when RStudio starts."
        },
        "show_internal_functions": {
            "type": "boolean",
            "default": false,
            "description": "Whether to show functions without source references in the Traceback pane while debugging."
        },
        "shiny_viewer_type": {
            "type": "string",
            "enum": ["user", "none", "pane", "window", "browser"],
            "default": "window",
            "description": "Where to display Shiny applications when they are run."
        },
        "shiny_background_jobs": {
            "type": "boolean",
            "default": false,
            "description": "Whether to run Shiny applications as background jobs."
        },
        "plumber_viewer_type": {
            "type": "string",
            "enum": ["user", "none", "pane", "window", "browser"],
            "default": "window",
            "description": "Where to display Shiny applications when they are run."
        },
        "document_author": {
            "type": "string",
            "default": "",
            "description": "The default name to use as the document author when creating new documents."
        },
        "rmd_preferred_template_path": {
            "type": "string",
            "default": "",
            "description": "The path to the preferred R Markdown template."
        },
        "rmd_viewer_type": {
            "type": "string",
            "enum": ["window", "pane", "none"],
            "default": "window",
            "description": "Where to display R Markdown documents when they have completed rendering."
        },
        "show_publish_diagnostics": {
            "type": "boolean",
            "default": false,
            "description": "Whether to show verbose diagnostic information when publishing content."
        },
        "publish_check_certificates": {
            "type": "boolean",
            "default": true,
            "description": "Whether to check remote server SSL certificates when publishing content."
        },
        "use_publish_ca_bundle": {
            "type": "boolean",
            "default": false,
            "description": "Whether to use a custom certificate authority (CA) bundle when publishing content."
        },
        "publish_ca_bundle": {
            "type": "string",
            "default": "",
            "description": "The path to the custom certificate authority (CA) bundle to use when publishing content."
        },
        "rmd_chunk_output_inline": {
            "type": "boolean",
            "default": true,
            "description": "Whether to show chunk output inline for ordinary R Markdown documents."
        },
        "show_doc_outline_rmd": {
            "type": "boolean",
            "default": false,
            "description": "Whether to show the document outline by default when opening R Markdown documents."
        },
        "auto_run_setup_chunk": {
            "type": "boolean",
            "default": true,
            "description": "Whether to automatically run an R Markdown document's Setup chunk before running other chunks."
        },
        "hide_console_on_chunk_execute": {
            "type": "boolean",
            "default": true,
            "description": "Whether to hide the R console when executing inline R Markdown chunks."
        },
        "execution_behavior": {
            "type": "string",
            "enum": ["line", "statement", "paragraph"],
            "default": "statement",
            "description": "The unit of R code to execute when the Execute command is invoked."
        },
        "show_terminal_tab": {
            "type": "boolean",
            "default": true,
            "description": "Whether to show the Terminal tab."
        },
        "terminal_local_echo": {
            "type": "boolean",
            "default": true,
            "description": "Whether to use local echo in the Terminal."
        },
        "terminal_websockets": {
            "type": "boolean",
            "default": true,
            "description": "Whether to use websockets to communicate with the shell in the Terminal tab."
        },
        "terminal_close_behavior": {
            "type": "string",
            "enum": ["always", "clean", "never"],
            "default": "always",
            "description": "Whether to close the terminal pane after the shell exits."
        },
        "terminal_track_environment": {
            "type": "boolean",
            "default": true,
            "description": "Whether to track and save changes to system environment variables in the Terminal."
        },
        "terminal_bell_style": {
            "type": "string",
            "enum": ["none", "sound"],
            "default": "sound",
            "description": "Terminal bell style"
        },
        "terminal_renderer": {
            "type": "string",
            "enum": ["canvas", "dom"],
            "default": "canvas",
            "description": "Terminal rendering engine: canvas is faster, dom may be needed for some browsers or graphics cards"
        },
        "show_rmd_render_command": {
            "type": "boolean",
            "default": false,
            "description": "Whether to print the render command use to knit R Markdown documents in the R Markdown tab."
        },
        "enable_text_drag": {
            "type": "boolean",
            "default": true,
            "description": "Whether to enable moving text on the editing surface by clicking and dragging it."
        },
        "show_hidden_files": {
            "type": "boolean",
            "default": false,
            "description": "Whether to show hidden files in the Files pane."
        },
        "jobs_tab_visibility": {
            "type": "string",
            "enum": ["closed", "shown", "default"],
            "default": "default",
            "description": "The visibility of the Jobs tab."
        },
        "show_launcher_jobs_tab": {
            "type": "boolean",
            "default": true,
            "description": "Whether to show the Launcher jobs tab in RStudio Pro."
        },
        "launcher_jobs_sort": {
            "type": "string",
            "enum": ["recorded", "state"],
            "default": "recorded",
            "description": "How to sort jobs in the Launcher tab in RStudio Pro."
        },
        "busy_detection": {
            "type": "string",
            "enum": ["always", "never", "whitelist"],
            "default": "always",
            "description": "How to detect busy status in the Terminal."
        },
        "busy_whitelist": {
            "type": "array",
            "default": ["tmux", "screen"],
            "description": "A whitelist of apps that should not be considered busy in the Terminal."
        },
        "knit_working_dir": {
            "type": "string",
            "enum": ["default", "current", "project"],
            "default": "default",
            "description": "The working directory to use when knitting R Markdown documents."
        },
        "doc_outline_show": {
            "type": "string",
            "enum": ["sections_only", "sections_and_chunks", "all"],
            "default": "sections_only",
            "description": "Which objects to show in the document outline pane."
        },
        "latex_preview_on_cursor_idle": {
            "type": "string",
            "enum": ["never", "inline_only", "always"],
            "default": "always",
            "description": "When to preview LaTeX mathematical equations when cursor has not moved recently."
        },
        "wrap_tab_navigation": {
            "type": "boolean",
            "default": false,
            "description": "Whether to wrap around when going to the previous or next editor tab."
        },
        "global_theme": {
            "type": "string",
            "default": "default",
            "enum": ["classic", "default", "alternate"],
            "description": "The theme to use for the main RStudio user interface."
        },
        "git_diff_ignore_whitespace": {
            "type": "boolean",
            "default": false,
            "description": "Whether to ignore whitespace when generating diffs of version controlled files."
        },
        "console_double_click_select": {
            "type": "boolean",
            "default": false,
            "description": "Whether double-clicking should select a word in the Console pane."
        },
        "new_proj_git_init": {
            "type": "boolean",
            "default": false,
            "description": "Whether a git repo should be initialized inside new projects by default."
        },
        "root_document": {
            "type": "string",
            "default": "",
            "description": "The root document to use when compiling PDF documents."
        },
        "show_user_home_page": {
            "type": "string",
            "enum": ["always", "never", "sessions"],
            "default": "sessions",
            "description": "When to show the server home page in RStudio Server Pro."
        },
        "reuse_sessions_for_project_links": {
            "type": "boolean",
            "default": false,
            "description": "Whether to reuse sessions when opening projects in RStudio Server Pro."
        },
        "vcs_enabled": {
            "type": "boolean",
            "default": true,
            "description": "Whether to enable RStudio's version control system interface."
        },
        "vcs_autorefresh": {
            "type": "boolean",
            "default": true,
            "description": "Automatically refresh VCS status?"
        },
        "git_exe_path": {
            "type": "string",
            "default": "",
            "description": "The path to the Git executable to use."
        },
        "svn_exe_path": {
            "type": "string",
            "default": "",
            "description": "The path to the Subversion executable to use."
        },
        "terminal_path": {
            "type": "string",
            "default": "",
            "description": "The path to the terminal executable to use."
        },
        "rsa_key_path": {
            "type": "string",
            "default": "",
            "description": "The path to the RSA key file to use."
        },
        "use_devtools": {
            "type": "boolean",
            "default": true,
            "description": "Whether to use the devtools R package."
        },
        "use_internet2": {
            "type": "boolean",
            "default": true,
            "description": "Whether to use Internet2 for networking on R for Windows."
        },
        "use_secure_download": {
            "type": "boolean",
            "default": true,
            "description": "Whether to use secure downloads when fetching R packages."
        },
        "cleanup_after_r_cmd_check": {
            "type": "boolean",
            "default": true,
            "description": "Whether to clean up temporary files after running R CMD CHECK."
        },
        "view_dir_after_r_cmd_check": {
            "type": "boolean",
            "default": false,
            "description": "Whether to view the directory after running R CMD CHECK."
        },
        "hide_object_files": {
            "type": "boolean",
            "default": true,
            "description": "Whether to hide object files in the Files pane."
        },
        "restore_last_project": {
            "type": "boolean",
            "default": true,
            "description": "Whether to restore the last project when starting RStudio."
        },
        "use_tinytex": {
            "type": "boolean",
            "default": false,
            "description": "Use tinytex to compile .tex files."
        },
        "clean_texi2dvi_output": {
            "type": "boolean",
            "default": true,
            "description": "Whether to clean output after running Texi2Dvi."
        },
        "latex_shell_escape": {
            "type": "boolean",
            "default": false,
            "description": "Whether to enable shell escaping with LaTeX documents."
        },
        "restore_project_r_version": {
            "type": "boolean",
            "default": true,
            "description": "Whether to restore the last version of R used by the project in RStudio Pro."
        },
        "clang_verbose": {
            "type": "integer",
            "default": 0,
            "description": "The verbosity level to use with Clang (0 - 2)"
        },
        "submit_crash_reports": {
            "type": "boolean",
            "default": true,
            "description": "Whether to automatically submit crash reports to RStudio."
        },
        "default_r_version": {
            "type": "object",
            "properties": {
                "version": {
                    "type": "string",
                    "description": "The R version."
                },
                "r_home": {
                    "type": "string",
                    "description": "The home directory (R_HOME) for the R installation."
                },
                "label": {
                    "type": "string",
                    "description": "A free-form label for describing the R version."
                }
            },
            "description": "The R version to use by default."
        },
        "data_viewer_max_columns": {
            "type": "integer",
            "default": 50,
            "description": "The maximum number of columns to show at once in the data viewer."
        },
        "enable_screen_reader": {
            "type": "boolean",
            "default": false,
            "description": "Support accessibility aids such as screen readers (RStudio Server)."
        },
        "typing_status_delay_ms": {
            "type": "integer",
            "default": 2000,
            "description": "Number of milliseconds to wait after last keystroke before updating live region."
        },
        "reduced_motion": {
            "type": "boolean",
            "default": false,
            "description": "Reduce use of animations in the user interface."
        },
        "tab_key_move_focus": {
            "type": "boolean",
            "default": false,
            "description": "Tab key moves focus out of text editing controls instead of inserting tabs."
        },
        "auto_save_on_idle": {
            "type": "string",
            "enum": ["commit", "backup", "none"],
            "default": "backup",
            "description": "How to deal with changes to documents on idle."
        },
        "auto_save_idle_ms": {
            "type": "integer",
            "default": 1000,
            "description": "The idle period, in milliseconds, after which documents should be auto-saved."
        },
        "auto_save_on_blur": {
            "type": "boolean",
            "default": false,
            "description": "Whether to automatically save when the editor loses focus."
        },
        "terminal_initial_directory": {
            "type": "string",
            "enum": ["project", "current", "home"],
            "default": "project",
            "description": "Initial directory for new terminals."
        },
        "full_project_path_in_window_title": {
            "type": "boolean",
            "default": false,
            "description": "Whether to show the full path to project in desktop window title."
        },
<<<<<<< HEAD
        "enable_visual_markdown_editing_mode": {
            "type": "boolean",
            "default": false,
            "description": "Whether to enable experimental visual markdown editing"
=======
        "disabled_aria_live_announcements": {
            "type": "array",
            "default": [],
            "description": "List of aria-live announcements to disable."
>>>>>>> b042a127
        }
    }
}
<|MERGE_RESOLUTION|>--- conflicted
+++ resolved
@@ -1005,17 +1005,15 @@
             "default": false,
             "description": "Whether to show the full path to project in desktop window title."
         },
-<<<<<<< HEAD
         "enable_visual_markdown_editing_mode": {
             "type": "boolean",
             "default": false,
             "description": "Whether to enable experimental visual markdown editing"
-=======
+        },
         "disabled_aria_live_announcements": {
             "type": "array",
             "default": [],
             "description": "List of aria-live announcements to disable."
->>>>>>> b042a127
         }
     }
 }
