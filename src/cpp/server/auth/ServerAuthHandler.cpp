--- conflicted
+++ resolved
@@ -812,14 +812,11 @@
 }
 
 bool isUserAdmin(const std::string& username)
-<<<<<<< HEAD
-=======
 {
    return false;
 }
 
 bool isUserLocked(bool lockedColumn)
->>>>>>> b668ec9a
 {
    return false;
 }
