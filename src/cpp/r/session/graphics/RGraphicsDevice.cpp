--- conflicted
+++ resolved
@@ -387,11 +387,7 @@
    pDev->deviceSpecific = pDC;
 
    // re-create with the correct size (don't set a file path)
-<<<<<<< HEAD
-   if (!handler::initialize(s_width, s_height, s_isRetina, true, pDC))
-=======
-   if (!handler::initialize(s_width, s_height, pDC))
->>>>>>> 75225740
+   if (!handler::initialize(s_width, s_height, s_isRetina, pDC))
    {
       // if this fails we are dead so close the device
       close();
@@ -488,11 +484,7 @@
 
       // allocate and initialize context
       DeviceContext* pDC = handler::allocate(pDev);
-<<<<<<< HEAD
-      if (!handler::initialize(s_width, s_height, s_isRetina, true, pDC))
-=======
-      if (!handler::initialize(s_width, s_height, pDC))
->>>>>>> 75225740
+      if (!handler::initialize(s_width, s_height, s_isRetina, pDC))
       {
          handler::destroy(pDC);
 
