--- conflicted
+++ resolved
@@ -1,11 +1,3 @@
-<<<<<<< HEAD
-=======
-const { createFullPackageFileName } = require('./scripts/create-full-package-file-name.js');
-
-// This function makes sure that the correct filename is created and saved for the final DMG file.
-createFullPackageFileName();
-
->>>>>>> 557efa20
 const config = {
   makers: [
     {
@@ -25,11 +17,7 @@
     {
       name: '@electron-forge/maker-rpm',
       config: {},
-<<<<<<< HEAD
-    }
-=======
     },
->>>>>>> 557efa20
   ],
   plugins: [
     [
