/*
 * editor-extensions.ts
 *
 * Copyright (C) 2020 by RStudio, PBC
 *
 * Unless you have received this program directly from RStudio pursuant
 * to the terms of a commercial license agreement with RStudio, then
 * this program is licensed to you under the terms of version 3 of the
 * GNU Affero General Public License. This program is distributed WITHOUT
 * ANY EXPRESS OR IMPLIED WARRANTY, INCLUDING THOSE OF NON-INFRINGEMENT,
 * MERCHANTABILITY OR FITNESS FOR A PARTICULAR PURPOSE. Please refer to the
 * AGPL (http://www.gnu.org/licenses/agpl-3.0.txt) for more details.
 *
 */

import { InputRule } from 'prosemirror-inputrules';
import { Schema } from 'prosemirror-model';
import { Plugin } from 'prosemirror-state';
import { EditorView } from 'prosemirror-view';

import { EditorOptions } from '../api/options';
import { EditorUI } from '../api/ui';
import { ProsemirrorCommand } from '../api/command';
import { PandocMark } from '../api/mark';
import { PandocNode, CodeViewOptions } from '../api/node';
import { Extension, ExtensionFn } from '../api/extension';
import { BaseKeyBinding } from '../api/basekeys';
import { OmniInserter } from '../api/omni_insert';
import { AppendTransactionHandler, AppendMarkTransactionHandler } from '../api/transaction';
import { FixupFn } from '../api/fixup';
import {
  PandocTokenReader,
  PandocMarkWriter,
  PandocNodeWriter,
  PandocPreprocessorFn,
  PandocPostprocessorFn,
  PandocBlockReaderFn,
  PandocExtensions,
  PandocInlineHTMLReaderFn,
  PandocTokensFilterFn,
} from '../api/pandoc';
import { PandocBlockCapsuleFilter } from '../api/pandoc_capsule';
import { EditorEvents } from '../api/events';
import { PandocCapabilities } from '../api/pandoc_capabilities';
import { EditorFormat } from '../api/format';
import { markInputRuleFilter } from '../api/input_rule';
import { CompletionHandler } from '../api/completion';

// required extensions (base non-customiziable pandoc nodes/marks + core behaviors)
import nodeText from '../nodes/text';
import nodeParagraph from '../nodes/paragraph';
import nodeHeading from '../nodes/heading';
import nodeBlockquote from '../nodes/blockquote';
import nodeCodeBlock from '../nodes/code_block';
import nodeLists from '../nodes/list/list';
import nodeImage from '../nodes/image/image';
import nodeFigure from '../nodes/image/figure';
import nodeHr from '../nodes/hr';
import nodeHardBreak from '../nodes/hard_break';
import nodeNull from '../nodes/null';
import markEm from '../marks/em';
import markStrong from '../marks/strong';
import markCode from '../marks/code';
import markLink from '../marks/link/link';
import behaviorHistory from '../behaviors/history';
import behaviorSelectAll from '../behaviors/select_all';
import behaviorCursor from '../behaviors/cursor';
import behaviorFind from '../behaviors/find';
import behaviorClearFormatting from '../behaviors/clear_formatting';

// behaviors
import behaviorSmarty, { reverseSmartQuotesExtension } from '../behaviors/smarty';
import behaviorAttrDuplicateId from '../behaviors/attr_duplicate_id';
import behaviorTrailingP from '../behaviors/trailing_p';
import behaviorEmptyMark from '../behaviors/empty_mark';
import behaviorOutline from '../behaviors/outline';
import beahviorCodeBlockInput from '../behaviors/code_block_input';
import behaviorPasteText from '../behaviors/paste_text';
import behaviorBottomPadding from '../behaviors/bottom_padding';
<<<<<<< HEAD
import behaviorInsertSymbol from '../behaviors/insert_symbol/insert_symbol-plugin-symbol';
import behaviorInsertSymbolEmoji from '../behaviors/insert_symbol/insert_symbol-plugin-emoji';
import behaviorOmniInsert from '../behaviors/omni_insert/omni_insert';
=======
import behaviorInsertSymbol from '../behaviors/insert_symbol/insert_symbol';

>>>>>>> e640c357

// marks
import markStrikeout from '../marks/strikeout';
import markSuperscript from '../marks/superscript';
import markSubscript from '../marks/subscript';
import markSmallcaps from '../marks/smallcaps';
import markQuoted from '../marks/quoted';
import markRawInline from '../marks/raw_inline/raw_inline';
import markRawTex from '../marks/raw_inline/raw_tex';
import markRawHTML from '../marks/raw_inline/raw_html';
import markMath from '../marks/math/math';
import markCite from '../marks/cite/cite';
import markSpan from '../marks/span';
import markXRef from '../marks/xref';
import markHTMLComment from '../marks/raw_inline/raw_html_comment';
import markShortcode from '../marks/shortcode';
import markEmoji from '../marks/emoji/emoji';
import { markOmniInsert } from '../behaviors/omni_insert/omni_insert';

// nodes
import nodeFootnote from '../nodes/footnote/footnote';
import nodeRawBlock from '../nodes/raw_block';
import nodeYamlMetadata from '../nodes/yaml_metadata/yaml_metadata';
import nodeRmdCodeChunk from '../nodes/rmd_chunk/rmd_chunk';
import nodeDiv from '../nodes/div';
import nodeLineBlock from '../nodes/line_block';
import nodeTable from '../nodes/table/table';
import nodeDefinitionList from '../nodes/definition_list/definition_list';
import nodeShortcodeBlock from '../nodes/shortcode_block';

// extension/plugin factories
import { codeMirrorPlugins } from '../optional/codemirror/codemirror';
import { attrEditExtension } from '../behaviors/attr_edit/attr_edit';

export function initExtensions(
  format: EditorFormat,
  options: EditorOptions,
  ui: EditorUI,
  events: EditorEvents,
  extensions: readonly Extension[] | undefined,
  pandocExtensions: PandocExtensions,
  pandocCapabilities: PandocCapabilities,
): ExtensionManager {
  // create extension manager
  const manager = new ExtensionManager(pandocExtensions, pandocCapabilities, format, options, ui, events);

  // required extensions
  manager.register([
    nodeText,
    nodeParagraph,
    nodeHeading,
    nodeBlockquote,
    nodeLists,
    nodeCodeBlock,
    nodeImage,
    nodeFigure,
    nodeHr,
    nodeHardBreak,
    nodeNull,
    markEm,
    markStrong,
    markCode,
    markLink,
    behaviorHistory,
    behaviorSelectAll,
    behaviorCursor,
    behaviorFind,
    behaviorClearFormatting,
  ]);

  // optional extensions
  manager.register([
    // behaviors
    behaviorSmarty,
    behaviorAttrDuplicateId,
    behaviorTrailingP,
    behaviorEmptyMark,
    behaviorOutline,
    beahviorCodeBlockInput,
    behaviorPasteText,
    behaviorBottomPadding,
    behaviorInsertSymbol,
<<<<<<< HEAD
    behaviorInsertSymbolEmoji,
    behaviorOmniInsert,
=======
>>>>>>> e640c357

    // nodes
    nodeDiv,
    nodeFootnote,
    nodeYamlMetadata,
    nodeRmdCodeChunk,
    nodeTable,
    nodeDefinitionList,
    nodeLineBlock,
    nodeRawBlock,
    nodeShortcodeBlock,

    // marks
    markStrikeout,
    markSuperscript,
    markSubscript,
    markSmallcaps,
    markQuoted,
    markHTMLComment,
    markRawTex,
    markRawHTML,
    markRawInline,
    markMath,
    markCite,
    markSpan,
    markXRef,
    markShortcode,
    markEmoji,
    markOmniInsert
  ]);

  // register external extensions
  if (extensions) {
    manager.register(extensions);
  }

  // additional extensions dervied from other extensions (e.g. extensions that have registered attr editors)
  // note that all of these take a callback to access the manager -- this is so that if an extension earlier
  // in the chain registers something the later extensions are able to see it 
  manager.register([
    
    // bindings to 'Edit Attribute' command and UI adornment
    attrEditExtension(pandocExtensions, manager.attrEditors()),
    
    // application of some marks (e.g. code) should cuase reveral of smart quotes
    reverseSmartQuotesExtension(manager.pandocMarks()),

  ]);

  // additional plugins derived from extensions
  const plugins: Plugin[] = [];
  if (options.codemirror) {
    plugins.push(...codeMirrorPlugins(manager.codeViews(), ui, options));
  }

  // register plugins
  manager.registerPlugins(plugins);

  // return manager
  return manager;
}

export class ExtensionManager {
  private pandocExtensions: PandocExtensions;
  private pandocCapabilities: PandocCapabilities;
  private format: EditorFormat;
  private options: EditorOptions;
  private ui: EditorUI;
  private events: EditorEvents;
  private extensions: Extension[];

  public constructor(
    pandocExtensions: PandocExtensions,
    pandocCapabilities: PandocCapabilities,
    format: EditorFormat,
    options: EditorOptions,
    ui: EditorUI,
    events: EditorEvents,
  ) {
    this.pandocExtensions = pandocExtensions;
    this.pandocCapabilities = pandocCapabilities;
    this.format = format;
    this.options = options;
    this.ui = ui;
    this.events = events;
    this.extensions = [];
  }

  public register(extensions: ReadonlyArray<Extension | ExtensionFn>): void {
    extensions.forEach(extension => {
      if (typeof extension === 'function') {
        const ext = extension(
          this.pandocExtensions,
          this.pandocCapabilities,
          this.ui,
          this.format,
          this.options,
          this.events,
        );
        if (ext) {
          this.extensions.push(ext);
        }
      } else {
        this.extensions.push(extension);
      }
    });
  }

  public registerPlugins(plugins: Plugin[]) {
    this.register([{ plugins: () => plugins }]);
  }

  public pandocMarks(): readonly PandocMark[] {
    return this.collect(extension => extension.marks);
  }

  public pandocNodes(): readonly PandocNode[] {
    return this.collect(extension => extension.nodes);
  }

  public pandocPreprocessors(): readonly PandocPreprocessorFn[] {
    return this.collectFrom({
      node: node => [node.pandoc.preprocessor],
    });
  }

  public pandocPostprocessors(): readonly PandocPostprocessorFn[] {
    return this.pandocReaders().flatMap(reader => (reader.postprocessor ? [reader.postprocessor] : []));
  }

  public pandocTokensFilters(): readonly PandocTokensFilterFn[] {
    return this.collectFrom({
      node: node => [node.pandoc.tokensFilter],
    });
  }

  public pandocBlockReaders(): readonly PandocBlockReaderFn[] {
    return this.collectFrom({
      node: node => [node.pandoc.blockReader],
    });
  }

  public pandocInlineHTMLReaders(): readonly PandocInlineHTMLReaderFn[] {
    return this.collectFrom({
      mark: mark => [mark.pandoc.inlineHTMLReader],
      node: node => [node.pandoc.inlineHTMLReader],
    });
  }

  public pandocBlockCapsuleFilters(): readonly PandocBlockCapsuleFilter[] {
    return this.collectFrom({
      node: node => [node.pandoc.blockCapsuleFilter],
    });
  }

  public pandocReaders(): readonly PandocTokenReader[] {
    return this.collectFrom({
      mark: mark => mark.pandoc.readers,
      node: node => node.pandoc.readers ?? [],
    });
  }

  public pandocMarkWriters(): readonly PandocMarkWriter[] {
    return this.collectFrom({
      mark: mark => [{ name: mark.name, ...mark.pandoc.writer }],
    });
  }

  public pandocNodeWriters(): readonly PandocNodeWriter[] {
    return this.collectFrom({
      node: node => {
        return node.pandoc.writer ? [{ name: node.name, write: node.pandoc.writer! }] : [];
      },
    });
  }

  public commands(schema: Schema, ui: EditorUI): readonly ProsemirrorCommand[] {
    return this.collect<ProsemirrorCommand>(extension => extension.commands?.(schema, ui));
  }

  public omniInserters(schema: Schema, ui: EditorUI) : OmniInserter[] {
    const omniInserters: OmniInserter[] = [];
    const commands = this.commands(schema, ui);
    commands.forEach(command => {
      if (command.omniInsert) {
        omniInserters.push({
          ...command.omniInsert,
          id: command.id,
          command: command.execute
        });
      }
    });
    return omniInserters;
  }

  public codeViews() {
    const views: { [key: string]: CodeViewOptions } = {};
    this.pandocNodes().forEach((node: PandocNode) => {
      if (node.code_view) {
        views[node.name] = node.code_view;
      }
    });
    return views;
  }

  public attrEditors() {
    return this.collectFrom({
      node: node => [node.attr_edit?.()],
    });
  }

  public baseKeys(schema: Schema): readonly BaseKeyBinding[] {
    return this.collect(extension => extension.baseKeys?.(schema));
  }

  public appendTransactions(schema: Schema): readonly AppendTransactionHandler[] {
    return this.collect(extension => extension.appendTransaction?.(schema));
  }

  public appendMarkTransactions(schema: Schema): readonly AppendMarkTransactionHandler[] {
    return this.collect(extension => extension.appendMarkTransaction?.(schema));
  }

  public plugins(schema: Schema, ui: EditorUI): readonly Plugin[] {
    return this.collect(extension => extension.plugins?.(schema, ui));
  }

  public fixups(schema: Schema, view: EditorView): readonly FixupFn[] {
    return this.collect(extension => extension.fixups?.(schema, view));
  }

  public completionHandlers() : readonly CompletionHandler[] {
    return this.collect(extension => extension.completionHandlers?.());
  }

  // NOTE: return value not readonly b/c it will be fed directly to a
  // Prosemirror interface that doesn't take readonly
  public inputRules(schema: Schema): InputRule[] {
    const markFilter = markInputRuleFilter(schema, this.pandocMarks());
    return this.collect<InputRule>(extension => extension.inputRules?.(schema, markFilter));
  }

  private collect<T>(collector: (extension: Extension) => readonly T[] | undefined) {
    return this.collectFrom({
      extension: extension => collector(extension) ?? [],
    });
  }

  /**
   * Visits extensions in order of registration, providing optional callbacks
   * for extension, mark, and node. The return value of callbacks should be
   * arrays of (T | undefined | null); these will all be concatenated together,
   * with the undefined and nulls filtered out.
   *
   * @param visitor Object containing callback methods for the different
   * extension parts.
   */
  private collectFrom<T>(visitor: {
    extension?: (extension: Extension) => ReadonlyArray<T | undefined | null>;
    mark?: (mark: PandocMark) => ReadonlyArray<T | undefined | null>;
    node?: (node: PandocNode) => ReadonlyArray<T | undefined | null>;
  }): T[] {
    const results: Array<T | undefined | null> = [];

    this.extensions.forEach(extension => {
      if (visitor.extension) {
        results.push(...visitor.extension(extension));
      }
      if (visitor.mark && extension.marks) {
        results.push(...extension.marks.flatMap(visitor.mark));
      }
      if (visitor.node && extension.nodes) {
        results.push(...extension.nodes.flatMap(visitor.node));
      }
    });

    return results.filter(value => typeof value !== 'undefined' && value !== null) as T[];
  }
}<|MERGE_RESOLUTION|>--- conflicted
+++ resolved
@@ -77,14 +77,8 @@
 import beahviorCodeBlockInput from '../behaviors/code_block_input';
 import behaviorPasteText from '../behaviors/paste_text';
 import behaviorBottomPadding from '../behaviors/bottom_padding';
-<<<<<<< HEAD
 import behaviorInsertSymbol from '../behaviors/insert_symbol/insert_symbol-plugin-symbol';
 import behaviorInsertSymbolEmoji from '../behaviors/insert_symbol/insert_symbol-plugin-emoji';
-import behaviorOmniInsert from '../behaviors/omni_insert/omni_insert';
-=======
-import behaviorInsertSymbol from '../behaviors/insert_symbol/insert_symbol';
-
->>>>>>> e640c357
 
 // marks
 import markStrikeout from '../marks/strikeout';
@@ -167,11 +161,7 @@
     behaviorPasteText,
     behaviorBottomPadding,
     behaviorInsertSymbol,
-<<<<<<< HEAD
     behaviorInsertSymbolEmoji,
-    behaviorOmniInsert,
-=======
->>>>>>> e640c357
 
     // nodes
     nodeDiv,
