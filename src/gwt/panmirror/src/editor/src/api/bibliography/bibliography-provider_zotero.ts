/*
 * bibliography-provider_zotero.ts
 *
 * Copyright (C) 2020 by RStudio, PBC
 *
 * Unless you have received this program directly from RStudio pursuant
 * to the terms of a commercial license agreement with RStudio, then
 * this program is licensed to you under the terms of version 3 of the
 * GNU Affero General Public License. This program is distributed WITHOUT
 * ANY EXPRESS OR IMPLIED WARRANTY, INCLUDING THOSE OF NON-INFRINGEMENT,
 * MERCHANTABILITY OR FITNESS FOR A PARTICULAR PURPOSE. Please refer to the
 * AGPL (http://www.gnu.org/licenses/agpl-3.0.txt) for more details.
 *
 */
<<<<<<< HEAD
import { ZoteroCollection, ZoteroServer, ZoteroCollectionSpec } from "../zotero";
=======
import { ZoteroCollection, ZoteroServer, ZoteroResult } from "../zotero";
>>>>>>> 34edf926

import { BibliographyDataProvider, BibliographySource, Bibliography } from "./bibliography";
import { ParsedYaml } from "../yaml";
import { suggestCiteId } from "../cite";

const kZoteroItemProvider = 'Zotero';

export class BibliographyDataProviderZotero implements BibliographyDataProvider {

  private collections?: ZoteroCollection[];
  private server: ZoteroServer;

  public constructor(server: ZoteroServer) {
    this.server = server;
  }

  public async load(docPath: string, _resourcePath: string, yamlBlocks: ParsedYaml[]): Promise<boolean> {
    if (zoteroEnabled(yamlBlocks)) {
      const collections = zoteroCollectionsForDoc(yamlBlocks);

      // TODO: Need to deal with version and cache and so on
<<<<<<< HEAD
      if (!this.hasCollections(collections)) {

        const result = await this.server.getCollections(docPath, collections.map(name => ({ name, version: this.collectionVersion(name) })));
        if (!this.collections || result) {
          this.collections = result;
        }
=======
      try {
        const result = await this.server.getCollections(docPath, collections, []);
        if (result.status === "ok") {
          if (!this.collections && result.message) {
            this.collections = result.message as ZoteroCollection[];
            const entryArrays = this.collections?.map(collection => this.bibliographySources(collection)) || [];
            const zoteroEntries = ([] as BibliographySource[]).concat(...entryArrays);
            this.biblio = { sources: zoteroEntries, project_biblios: [] };
          }
        } else {
          // console.log(result.status);
        }
      }
      catch (err) {
        // console.log(err);
>>>>>>> 34edf926
      }


    } else {
      // Zotero is disabled, clear any already loaded bibliography
      this.collections = undefined;
    }
    return true;
  }

  public items(): BibliographySource[] {
    const entryArrays = this.collections?.map(collection => this.bibliographySources(collection)) || [];
    const zoteroEntries = ([] as BibliographySource[]).concat(...entryArrays);
    return zoteroEntries;
  }

  public projectBibios(): string[] {
    return [];
  }

  private hasCollections(collectionsNamed: string[]) {
    if (!this.collections) {
      return false;
    }
    return collectionsNamed.every(collectionName => (this.collections as ZoteroCollectionSpec[]).find(collection => collection.name === collectionName));
  }

  private bibliographySources(collection: ZoteroCollection): BibliographySource[] {

    const items = collection.items?.map(item => {
      return {
        ...item,
        id: suggestCiteId([], item.author, item.issued),
        provider: kZoteroItemProvider,
      };
    });
    return items || [];
  }

  private collectionVersion(collectionName: string): number {
    const match = this.collections?.find(collection => collection.name === collectionName);
    if (match) {
      return match.version;
    }
    return 0;
  }
}


// The Zotero header allows the following:
// zotero: true | false                           Globally enables or disables the zotero integration
//                                                If true, uses all collections. If false uses none.
//
// zotero: <collectionname> | [<collectionname>]  A single collection name or an array of collection
//                                                names that will be used when searching for citation
// 
// Be default, zotero integration is disabled. Add this header to enable integration
//
function zoteroEnabled(parsedYamls: ParsedYaml[]): boolean | undefined {
  const zoteroYaml = parsedYamls.filter(
    parsedYaml => parsedYaml.yaml !== null && typeof parsedYaml.yaml === 'object' && parsedYaml.yaml.zotero,
  );

  if (zoteroYaml.length > 0) {
    // Pandoc will use the last biblography node when generating a bibliography.
    // So replicate this and use the last biblography node that we find
    const zoteroParsedYaml = zoteroYaml[zoteroYaml.length - 1];
    const zoteroConfig = zoteroParsedYaml.yaml.zotero;

    if (typeof zoteroConfig === 'boolean') {
      return zoteroConfig;
    }

    // There is a zotero header that isn't boolean, 
    // It is enabled
    return true;
  }

  // There is no zotero header. Disabled
  return false;
}

function zoteroCollectionsForDoc(parsedYamls: ParsedYaml[]): string[] {
  const zoteroYaml = parsedYamls.filter(
    parsedYaml => parsedYaml.yaml !== null && typeof parsedYaml.yaml === 'object' && parsedYaml.yaml.zotero,
  );

  // Look through any yaml nodes to see whether any contain bibliography information
  if (zoteroYaml.length > 0) {
    // Pandoc will use the last biblography node when generating a bibliography.
    // So replicate this and use the last biblography node that we find
    const zoteroParsedYaml = zoteroYaml[zoteroYaml.length - 1];
    const zoteroCollections = zoteroParsedYaml.yaml.zotero;

    if (
      Array.isArray(zoteroCollections) &&
      zoteroCollections.every(collection => typeof collection === 'string')) {
      return zoteroCollections;
    } else {
      return [zoteroCollections];
    }
  }
  return [];

}<|MERGE_RESOLUTION|>--- conflicted
+++ resolved
@@ -12,11 +12,7 @@
  * AGPL (http://www.gnu.org/licenses/agpl-3.0.txt) for more details.
  *
  */
-<<<<<<< HEAD
-import { ZoteroCollection, ZoteroServer, ZoteroCollectionSpec } from "../zotero";
-=======
 import { ZoteroCollection, ZoteroServer, ZoteroResult } from "../zotero";
->>>>>>> 34edf926
 
 import { BibliographyDataProvider, BibliographySource, Bibliography } from "./bibliography";
 import { ParsedYaml } from "../yaml";
@@ -38,14 +34,6 @@
       const collections = zoteroCollectionsForDoc(yamlBlocks);
 
       // TODO: Need to deal with version and cache and so on
-<<<<<<< HEAD
-      if (!this.hasCollections(collections)) {
-
-        const result = await this.server.getCollections(docPath, collections.map(name => ({ name, version: this.collectionVersion(name) })));
-        if (!this.collections || result) {
-          this.collections = result;
-        }
-=======
       try {
         const result = await this.server.getCollections(docPath, collections, []);
         if (result.status === "ok") {
@@ -61,7 +49,6 @@
       }
       catch (err) {
         // console.log(err);
->>>>>>> 34edf926
       }
 
 
