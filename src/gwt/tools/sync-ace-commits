--- conflicted
+++ resolved
@@ -25,11 +25,7 @@
     origin/patch-normalizeinput2 \
     origin/bugfix/search-regexp \
     origin/bugfix/selected-word-colors \
-<<<<<<< HEAD
-=======
-    origin/bugfix/hardtab \
     origin/patch/scroll-granularity \
->>>>>>> 6d5d73f7
 
 
 make clean
