--- conflicted
+++ resolved
@@ -64,15 +64,9 @@
             res.styles().panelContainerNoChooser(),
             true,
             new PreferencesPane[] {pR.get(),
-<<<<<<< HEAD
-                                   source, 
-                                   console,
-                                   appearance, 
-=======
                                    source,
                                    console,
                                    appearance,
->>>>>>> d588e30a
                                    paneLayout,
                                    packages,
                                    rmarkdown,
