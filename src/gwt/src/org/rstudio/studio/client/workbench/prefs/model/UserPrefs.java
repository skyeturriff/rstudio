--- conflicted
+++ resolved
@@ -14,16 +14,7 @@
  */
 package org.rstudio.studio.client.workbench.prefs.model;
 
-<<<<<<< HEAD
-import com.google.gwt.core.client.JsArray;
-import com.google.gwt.core.client.Scheduler;
-import com.google.inject.Inject;
-import com.google.inject.Singleton;
-import com.google.gwt.core.client.GWT;
-
 import org.rstudio.core.client.BrowseCap;
-=======
->>>>>>> 279c72e3
 import org.rstudio.core.client.CommandWithArg;
 import org.rstudio.core.client.Debug;
 import org.rstudio.core.client.StringUtil;
@@ -98,21 +89,12 @@
       eventBus.addHandler(SessionInitEvent.TYPE, this);
       eventBus.addHandler(UserPrefsChangedEvent.TYPE, this);
       eventBus.addHandler(DeferredInitCompletedEvent.TYPE, this);
-<<<<<<< HEAD
-      Scheduler.get().scheduleDeferred(() ->
-      {
-         origScreenReaderLabel_ = commands_.toggleScreenReaderSupport().getMenuLabel(false);
-         announceScreenReaderState();
-         syncToggleTabKeyMovesFocusState();
-      });
       
       // Let desktop-side know when this changes
       if (BrowseCap.isElectron())
       {
          autohideMenubar().addValueChangeHandler(enabled -> Desktop.getFrame().setAutohideMenubar(enabled.getValue()));
       }
-=======
->>>>>>> 279c72e3
    }
 
    public void writeUserPrefs()
