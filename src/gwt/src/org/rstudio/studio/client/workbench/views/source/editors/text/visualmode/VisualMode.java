--- conflicted
+++ resolved
@@ -513,52 +513,7 @@
                         allDone.execute(false);
                         return;
                      }
-<<<<<<< HEAD
-
-                     // update flags
-                     isDirty_ = false;
-                     loadingFromSource_ = false;
-
-                     // if pandoc's view of the document doesn't match the editor's we 
-                     // need to reset the editor's code (for both dirty state and 
-                     // so that diffs are efficient)
-                     if (result.canonical != editorCode)
-                     {
-                        getSourceEditor().setCode(result.canonical);
-                        markDirty();
-                     }
-
-                     // completed
-                     allDone.execute(true);
-
-                     Scheduler.get().scheduleDeferred(() -> {
-
-                        // if we are being focused it means we are switching from source mode, in that
-                        // case sync our editing location to what it is in source 
-                        if (focus)
-                        { 
-                           panmirror_.focus();
-                           panmirror_.setEditingLocation(
-                                 visualModeLocation_.getSourceOutlineLocation(), 
-                                 visualModeLocation_.savedEditingLocation()
-                                 ); 
-                        }
-
-                        // show any warnings
-                        PanmirrorPandocFormat format = panmirror_.getPandocFormat();
-                        if (result.unrecognized.length > 0) 
-                        {
-                           view_.showWarningBar("Unrecognized Pandoc token(s); " + String.join(", ", result.unrecognized));
-                        } 
-                        else if (format.warnings.invalidFormat.length() > 0)
-                        {
-                           view_.showWarningBar("Invalid Pandoc format: " + format.warnings.invalidFormat);
-                        }
-                        else if (format.warnings.invalidOptions.length > 0)
-                        {
-                           view_.showWarningBar("Unsupported extensions for markdown mode: " + String.join(", ", format.warnings.invalidOptions));;
-=======
-                     
+
                      // clear progress (for possible dialog overlays created by confirmation)
                      progress_.endProgressOperation();
                      
@@ -590,7 +545,7 @@
                               { 
                                  panmirror_.focus();
                                  panmirror_.setEditingLocation(
-                                       visualModeLocation_.getSourceOutlneLocation(), 
+                                       visualModeLocation_.getSourceOutlineLocation(), 
                                        visualModeLocation_.savedEditingLocation()
                                        ); 
                               }
@@ -615,7 +570,6 @@
                         // onCancelled
                         () -> {
                            allDone.execute(false);
->>>>>>> 85503ac4
                         }
                      ); 
                   }
@@ -1424,7 +1378,6 @@
       view_.showWarningBar(message);
    }
    
-<<<<<<< HEAD
    /**
     * Align the document's scope tree with the code chunks in visual mode.
     * 
@@ -1477,8 +1430,6 @@
          chunk.setScope(chunkScopes.get(k));
       }
    }
-=======
->>>>>>> 85503ac4
    
    private Commands commands_;
    private UserPrefs prefs_;
