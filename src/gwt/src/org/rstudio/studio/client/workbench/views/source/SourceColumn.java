--- conflicted
+++ resolved
@@ -488,12 +488,8 @@
 
    public EditingTarget addTab(SourceDocument doc, Integer position, int mode)
    {
-<<<<<<< HEAD
-      final String defaultNamePrefix = editingTargetSource_.getDefaultNamePrefix(doc);
-      final EditingTarget target = editingTargetSource_.getEditingTarget(this,
-            doc, fileContext_, () -> getNextDefaultName(defaultNamePrefix));
-=======
       final EditingTarget target = editingTargetSource_.getEditingTarget(
+            this,
             doc,
             fileContext_,
             (EditingTarget et) ->
@@ -501,8 +497,7 @@
                String prefix = et.getDefaultNamePrefix();
                return getNextDefaultName(prefix);
             });
-      
->>>>>>> a5ebb167
+
       final Widget widget = createWidget(target);
 
       if (position == null)
@@ -952,7 +947,6 @@
                     (activeEditor_.getExtendedFileType().startsWith(SourceDocument.XT_SHINY_PREFIX) ||
                      activeEditor_.getExtendedFileType().startsWith(SourceDocument.XT_RMARKDOWN_PREFIX) ||
                      activeEditor_.getExtendedFileType() == SourceDocument.XT_PLUMBER_API));
-
       commands_.rsconnectDeploy().setVisible(rsCommandsAvailable);
       if (activeEditor_ != null)
       {
@@ -1008,7 +1002,6 @@
          commands_.closeOtherSourceDocs().setEnabled(hasMultipleDocs, name_);
       else
          commands_.closeOtherSourceDocs().setButtonEnabled(hasMultipleDocs, name_);
-
    }
 
    private boolean verifyNoUnsupportedCommands(HashSet<AppCommand> commands)
