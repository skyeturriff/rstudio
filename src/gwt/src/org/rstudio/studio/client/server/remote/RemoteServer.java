--- conflicted
+++ resolved
@@ -5354,7 +5354,6 @@
    }
 
    @Override
-<<<<<<< HEAD
    public void setJobListening(String id, boolean listening,
                                ServerRequestCallback<JsArray<JobOutput>> callback)
    {
@@ -5362,7 +5361,8 @@
       params.set(0, new JSONString(id));
       params.set(1, JSONBoolean.getInstance(listening));
       sendRequest(RPC_SCOPE, "set_job_listening", params, callback);
-=======
+   }
+
    public void hasShinyTestDependenciesInstalled(ServerRequestCallback<Boolean> callback)
    {
       sendRequest(RPC_SCOPE,
@@ -5390,7 +5390,6 @@
                   params,
                   true,
                   callback);
->>>>>>> bbbc971f
    }
 
    private String clientId_;
