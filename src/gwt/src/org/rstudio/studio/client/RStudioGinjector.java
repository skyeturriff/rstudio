/*
 * RStudioGinjector.java
 *
 * Copyright (C) 2009-20 by RStudio, Inc.
 *
 * Unless you have received this program directly from RStudio pursuant
 * to the terms of a commercial license agreement with RStudio, then
 * this program is licensed to you under the terms of version 3 of the
 * GNU Affero General Public License. This program is distributed WITHOUT
 * ANY EXPRESS OR IMPLIED WARRANTY, INCLUDING THOSE OF NON-INFRINGEMENT,
 * MERCHANTABILITY OR FITNESS FOR A PARTICULAR PURPOSE. Please refer to the
 * AGPL (http://www.gnu.org/licenses/agpl-3.0.txt) for more details.
 *
 */
package org.rstudio.studio.client;

import com.google.gwt.core.client.GWT;
import com.google.gwt.inject.client.GinModules;
import com.google.gwt.inject.client.Ginjector;

import org.rstudio.core.client.HtmlMessageListener;
import org.rstudio.core.client.VirtualConsole;
import org.rstudio.core.client.VirtualConsoleFactory;
import org.rstudio.core.client.command.AddinCommandBinding;
import org.rstudio.core.client.command.ApplicationCommandManager;
import org.rstudio.core.client.command.EditorCommandManager;
import org.rstudio.core.client.command.ShortcutManager;
import org.rstudio.core.client.command.ShortcutViewer;
import org.rstudio.core.client.command.UserCommandManager;
import org.rstudio.core.client.files.filedialog.PathBreadcrumbWidget;
import org.rstudio.core.client.theme.WindowFrame;
import org.rstudio.core.client.widget.CaptionWithHelp;
import org.rstudio.core.client.widget.LocalRepositoriesWidget;
import org.rstudio.core.client.widget.ModifyKeyboardShortcutsWidget;
import org.rstudio.core.client.widget.RStudioThemedFrame;
import org.rstudio.core.client.widget.ToolbarPopupMenu;
import org.rstudio.studio.client.application.Application;
import org.rstudio.studio.client.application.ApplicationInterrupt;
import org.rstudio.studio.client.application.AriaLiveService;
import org.rstudio.studio.client.application.events.EventBus;
import org.rstudio.studio.client.application.ui.AboutDialog;
import org.rstudio.studio.client.application.ui.ProjectPopupMenu;
import org.rstudio.studio.client.application.ui.addins.AddinsToolbarButton;
import org.rstudio.studio.client.application.ui.impl.DesktopApplicationHeader;
import org.rstudio.studio.client.application.ui.impl.WebApplicationHeader;
import org.rstudio.studio.client.application.ui.impl.WebApplicationHeaderOverlay;
import org.rstudio.studio.client.common.FileDialogs;
import org.rstudio.studio.client.common.GlobalDisplay;
import org.rstudio.studio.client.common.dependencies.DependencyManager;
import org.rstudio.studio.client.common.fileexport.FileExport;
import org.rstudio.studio.client.common.filetypes.FileTypeRegistry;
import org.rstudio.studio.client.common.filetypes.NewFileMenu;
import org.rstudio.studio.client.common.impl.DesktopFileDialogs;
import org.rstudio.studio.client.common.latex.LatexProgramRegistry;
import org.rstudio.studio.client.common.r.roxygen.RoxygenHelper;
import org.rstudio.studio.client.common.repos.SecondaryReposDialog;
import org.rstudio.studio.client.common.repos.SecondaryReposWidget;
import org.rstudio.studio.client.common.rnw.RnwWeaveRegistry;
import org.rstudio.studio.client.common.rnw.RnwWeaveSelectWidget;
import org.rstudio.studio.client.common.rpubs.ui.RPubsUploadDialog;
import org.rstudio.studio.client.common.rstudioapi.RStudioAPI;
import org.rstudio.studio.client.common.satellite.Satellite;
import org.rstudio.studio.client.common.satellite.SatelliteManager;
import org.rstudio.studio.client.common.spelling.TypoSpellChecker;
import org.rstudio.studio.client.common.spelling.ui.SpellingCustomDictionariesWidget;
import org.rstudio.studio.client.htmlpreview.HTMLPreviewApplication;
import org.rstudio.studio.client.notebook.CompileNotebookOptionsDialog;
import org.rstudio.studio.client.panmirror.PanmirrorWidget;
import org.rstudio.studio.client.panmirror.dialogs.PanmirrorDialogs;
import org.rstudio.studio.client.panmirror.outline.PanmirrorOutlineWidget;
import org.rstudio.studio.client.panmirror.pandoc.PanmirrorPandocEngine;
import org.rstudio.studio.client.plumber.PlumberAPI;
import org.rstudio.studio.client.plumber.PlumberAPISatellite;
import org.rstudio.studio.client.plumber.ui.PlumberViewerTypePopupMenu;
import org.rstudio.studio.client.projects.model.ProjectTemplateRegistryProvider;
import org.rstudio.studio.client.projects.ui.newproject.CodeFilesList;
import org.rstudio.studio.client.projects.ui.newproject.NewDirectoryPage;
import org.rstudio.studio.client.projects.ui.newproject.NewPackagePage;
import org.rstudio.studio.client.projects.ui.prefs.ProjectPreferencesPane;
import org.rstudio.studio.client.projects.ui.prefs.buildtools.BuildToolsPackagePanel;
import org.rstudio.studio.client.rmarkdown.RmdOutputSatellite;
import org.rstudio.studio.client.rmarkdown.ui.RmdOutputFramePane;
import org.rstudio.studio.client.rmarkdown.ui.RmdOutputFrameSatellite;
import org.rstudio.studio.client.rsconnect.ui.RSConnectDeploy;
import org.rstudio.studio.client.rsconnect.ui.RSConnectPublishButton;
import org.rstudio.studio.client.server.Server;
import org.rstudio.studio.client.shiny.ShinyApplication;
import org.rstudio.studio.client.shiny.ShinyApplicationSatellite;
import org.rstudio.studio.client.shiny.ui.ShinyGadgetDialog;
import org.rstudio.studio.client.shiny.ui.ShinyViewerTypePopupMenu;
import org.rstudio.studio.client.shiny.ui.ShinyTestPopupMenu;
import org.rstudio.studio.client.vcs.VCSApplication;
import org.rstudio.studio.client.workbench.BrowseAddinsDialog;
import org.rstudio.studio.client.workbench.addins.Addins.AddinExecutor;
import org.rstudio.studio.client.workbench.addins.AddinsCommandManager;
import org.rstudio.studio.client.workbench.commands.Commands;
import org.rstudio.studio.client.workbench.model.RemoteFileSystemContext;
import org.rstudio.studio.client.workbench.model.Session;
import org.rstudio.studio.client.workbench.model.SessionOpener;
import org.rstudio.studio.client.workbench.prefs.model.UserPrefs;
import org.rstudio.studio.client.workbench.prefs.model.UserState;
import org.rstudio.studio.client.workbench.snippets.SnippetHelper;
import org.rstudio.studio.client.workbench.snippets.ui.EditSnippetsDialog;
import org.rstudio.studio.client.workbench.ui.ConsoleTabPanel;
import org.rstudio.studio.client.workbench.views.connections.ui.ConnectionCodePanel;
import org.rstudio.studio.client.workbench.views.connections.ui.ConnectionExplorer;
import org.rstudio.studio.client.workbench.views.connections.ui.NewConnectionInstallOdbcHost;
import org.rstudio.studio.client.workbench.views.connections.ui.NewConnectionInstallPackagePage;
import org.rstudio.studio.client.workbench.views.connections.ui.NewConnectionPreInstallOdbcHost;
import org.rstudio.studio.client.workbench.views.connections.ui.NewConnectionShinyHost;
import org.rstudio.studio.client.workbench.views.connections.ui.NewConnectionSnippetDialog;
import org.rstudio.studio.client.workbench.views.connections.ui.NewConnectionSnippetHost;
import org.rstudio.studio.client.workbench.views.connections.ui.NewConnectionWizard;
import org.rstudio.studio.client.workbench.views.connections.ui.ObjectBrowser;
import org.rstudio.studio.client.workbench.views.connections.ui.ObjectBrowserModel;
import org.rstudio.studio.client.workbench.views.console.shell.assist.CompletionManagerBase;
import org.rstudio.studio.client.workbench.views.console.shell.assist.CompletionRequester;
import org.rstudio.studio.client.workbench.views.console.shell.assist.HelpStrategy;
import org.rstudio.studio.client.workbench.views.console.shell.assist.PythonCompletionManager;
import org.rstudio.studio.client.workbench.views.console.shell.assist.RCompletionManager;
import org.rstudio.studio.client.workbench.views.jobs.events.JobsPresenterEventHandlersImpl;
import org.rstudio.studio.client.workbench.views.jobs.model.JobManager;
import org.rstudio.studio.client.workbench.views.jobs.view.JobItemFactory;
import org.rstudio.studio.client.workbench.views.jobs.view.JobsDisplayImpl;
import org.rstudio.studio.client.workbench.views.output.lint.LintManager;
import org.rstudio.studio.client.workbench.views.packages.ui.CheckForUpdatesDialog;
import org.rstudio.studio.client.workbench.views.source.DocsMenu;
import org.rstudio.studio.client.workbench.views.source.DocumentOutlineWidget;
import org.rstudio.studio.client.workbench.views.source.NewPlumberAPI;
import org.rstudio.studio.client.workbench.views.source.NewShinyWebApplication;
import org.rstudio.studio.client.workbench.views.source.SourceSatellite;
import org.rstudio.studio.client.workbench.views.source.SourceWindow;
import org.rstudio.studio.client.workbench.views.source.SourceWindowManager;
import org.rstudio.studio.client.workbench.views.source.editors.EditingTargetCodeExecution;
import org.rstudio.studio.client.workbench.views.source.editors.EditingTargetInlineChunkExecution;
import org.rstudio.studio.client.workbench.views.source.editors.explorer.view.ObjectExplorerDataGrid;
import org.rstudio.studio.client.workbench.views.source.editors.explorer.view.ObjectExplorerEditingTargetWidget;
import org.rstudio.studio.client.workbench.views.source.editors.text.AceEditor;
import org.rstudio.studio.client.workbench.views.source.editors.text.AceEditorIdleCommands;
import org.rstudio.studio.client.workbench.views.source.editors.text.AceEditorMixins;
import org.rstudio.studio.client.workbench.views.source.editors.text.TextEditingTargetCommentHeaderHelper;
import org.rstudio.studio.client.workbench.views.source.editors.text.TextEditingTargetIdleMonitor;
import org.rstudio.studio.client.workbench.views.source.editors.text.TextEditingTargetJSHelper;
import org.rstudio.studio.client.workbench.views.source.editors.text.TextEditingTargetRHelper;
import org.rstudio.studio.client.workbench.views.source.editors.text.TextEditingTargetPackageDependencyHelper;
import org.rstudio.studio.client.workbench.views.source.editors.text.TextEditingTargetPanmirrorHelper;
import org.rstudio.studio.client.workbench.views.source.editors.text.TextEditingTargetSqlHelper;
import org.rstudio.studio.client.workbench.views.source.editors.text.AceEditorWidget;
import org.rstudio.studio.client.workbench.views.source.editors.text.ChunkSatellite;
import org.rstudio.studio.client.workbench.views.source.editors.text.ChunkWindowManager;
import org.rstudio.studio.client.workbench.views.source.editors.text.ScopeTreeManager;
import org.rstudio.studio.client.workbench.views.source.editors.text.TextEditingTargetChunks;
import org.rstudio.studio.client.workbench.views.source.editors.text.TextEditingTargetCompilePdfHelper;
import org.rstudio.studio.client.workbench.views.source.editors.text.TextEditingTargetCppHelper;
import org.rstudio.studio.client.workbench.views.source.editors.text.TextEditingTargetPresentationHelper;
import org.rstudio.studio.client.workbench.views.source.editors.text.TextEditingTargetRMarkdownHelper;
import org.rstudio.studio.client.workbench.views.source.editors.text.ace.AceBackgroundHighlighter;
import org.rstudio.studio.client.workbench.views.source.editors.text.ace.AceEditorBackgroundLinkHighlighter;
import org.rstudio.studio.client.workbench.views.source.editors.text.cpp.CppCompletionManager;
import org.rstudio.studio.client.workbench.views.source.editors.text.cpp.CppCompletionRequest;
import org.rstudio.studio.client.workbench.views.source.model.CppCompletion;
import org.rstudio.studio.client.workbench.views.terminal.TerminalInfoDialog;
import org.rstudio.studio.client.workbench.views.terminal.TerminalList;
import org.rstudio.studio.client.workbench.views.terminal.TerminalPopupMenu;
import org.rstudio.studio.client.workbench.views.terminal.TerminalSession;
import org.rstudio.studio.client.workbench.views.source.editors.text.r.SignatureToolTipManager;
import org.rstudio.studio.client.workbench.views.source.editors.text.rmd.TextEditingTargetNotebook;
import org.rstudio.studio.client.workbench.views.source.editors.text.rmd.display.ChunkOptionsPopupPanel;
import org.rstudio.studio.client.workbench.views.source.editors.text.rmd.display.SetupChunkOptionsPopupPanel;
import org.rstudio.studio.client.workbench.views.source.editors.text.themes.AceThemes;
import org.rstudio.studio.client.workbench.views.vcs.svn.SVNCommandHandler;
import org.rstudio.studio.client.workbench.views.environment.ClearAllDialog;
import org.rstudio.studio.client.workbench.views.environment.dataimport.DataImport;
import org.rstudio.studio.client.workbench.views.environment.dataimport.DataImportDialog;
import org.rstudio.studio.client.workbench.views.environment.dataimport.DataImportFileChooser;
import org.rstudio.studio.client.workbench.views.environment.dataimport.DataImportOptionsUiCsv;
import org.rstudio.studio.client.workbench.views.environment.dataimport.DataImportOptionsUiCsvLocale;

@GinModules(RStudioGinModuleOverlay.class)
public interface RStudioGinjector extends Ginjector
{
   void injectMembers(NewFileMenu newFileMenu);
   void injectMembers(NewDirectoryPage newDirectoryPage);
   void injectMembers(DocsMenu docsMenu);
   void injectMembers(DesktopApplicationHeader desktopApplicationHeader);
   void injectMembers(WebApplicationHeader webApplicationHeader);
   void injectMembers(AceEditor aceEditor);
   void injectMembers(DesktopFileDialogs desktopFileDialogs);
   void injectMembers(CompletionManagerBase completionManagerBase);
   void injectMembers(RCompletionManager rCompletionManager);
   void injectMembers(PythonCompletionManager pythonCompletionManager);
   void injectMembers(ScopeTreeManager scopeTreeManager);
   void injectMembers(SVNCommandHandler svnCommandHandler);
   void injectMembers(CaptionWithHelp captionWithHelp);
   void injectMembers(RnwWeaveSelectWidget selectWidget);
   void injectMembers(TextEditingTargetCompilePdfHelper compilePdfHelper);
   void injectMembers(TypoSpellChecker typoSpellChecker);
   void injectMembers(SpellingCustomDictionariesWidget widget);
   void injectMembers(FileExport fileExport);
   void injectMembers(RPubsUploadDialog uploadDialog);
   void injectMembers(CompileNotebookOptionsDialog notebookOptionsDialog);
   void injectMembers(ProjectPreferencesPane projectPrefsPane);
   void injectMembers(BuildToolsPackagePanel buildToolsPackagePanel);
   void injectMembers(CodeFilesList codeFilesList);
   void injectMembers(ToolbarPopupMenu toolbarPopupMenu);
   void injectMembers(ProjectPopupMenu projectPopupMenu);
   void injectMembers(ClearAllDialog clearAllDialog);
   void injectMembers(TextEditingTargetPresentationHelper presHelper);
   void injectMembers(TextEditingTargetRMarkdownHelper rmarkdownHelper);
   void injectMembers(TextEditingTargetCommentHeaderHelper commentHeaderHelper);
   void injectMembers(TextEditingTargetCppHelper cppHelper);
   void injectMembers(TextEditingTargetJSHelper jsHelper);
   void injectMembers(TextEditingTargetRHelper rHelper);
   void injectMembers(TextEditingTargetSqlHelper sqlHelper);
   void injectMembers(TextEditingTargetChunks chunks);
   void injectMembers(TextEditingTargetPackageDependencyHelper packageDependencyHelper);
   void injectMembers(EditingTargetCodeExecution codeExecution);
   void injectMembers(LocalRepositoriesWidget localRepositoriesWidget);
   void injectMembers(CppCompletionRequest request);
   void injectMembers(CppCompletionManager completionManager);
   void injectMembers(SignatureToolTipManager manager);
   void injectMembers(PathBreadcrumbWidget pathBreadcrumbWidget);
   void injectMembers(LintManager manager);
   void injectMembers(CompletionRequester requester);
   void injectMembers(EditSnippetsDialog dialog);
   void injectMembers(RoxygenHelper helper);
   void injectMembers(SnippetHelper helper);
   void injectMembers(RSConnectPublishButton publishButton);
   void injectMembers(RSConnectDeploy deploy);
   void injectMembers(AceEditorWidget widget);
   void injectMembers(WebApplicationHeaderOverlay headerOverlay);
   void injectMembers(DocumentOutlineWidget widget);
   void injectMembers(SetupChunkOptionsPopupPanel panel);
   void injectMembers(SourceSatellite satellite);
   void injectMembers(ShinyApplicationSatellite satellite);
   void injectMembers(ModifyKeyboardShortcutsWidget widget);
   void injectMembers(ShortcutManager manager);
   void injectMembers(UserCommandManager manager);
   void injectMembers(EditorCommandManager manager);
   void injectMembers(ApplicationCommandManager manager);
   void injectMembers(TextEditingTargetNotebook notebook);
   void injectMembers(WindowFrame frame);
   void injectMembers(ShinyGadgetDialog dialog);
   void injectMembers(NewShinyWebApplication dialog);
   void injectMembers(NewPlumberAPI dialog);
   void injectMembers(AddinCommandBinding binding);
   void injectMembers(BrowseAddinsDialog dialog);
   void injectMembers(AddinExecutor addinExecutor);
   void injectMembers(DataImportDialog dataImportDialog);
   void injectMembers(DataImport dataImport);
   void injectMembers(DataImportOptionsUiCsv dataImportOptionsUiCsv);
   void injectMembers(DataImportOptionsUiCsvLocale dataImportOptionsUiCsvLocale);
   void injectMembers(CppCompletion completion);
   void injectMembers(ConsoleTabPanel consoleTabPanel);
   void injectMembers(VirtualConsole console);
   void injectMembers(NewConnectionShinyHost newConnectionShinyHost);
   void injectMembers(ConnectionCodePanel connectionCodePanel);
   void injectMembers(ConnectionExplorer connectionExplorer);
   void injectMembers(ObjectBrowser tableBrowser);
   void injectMembers(ObjectBrowserModel tableBrowserModel);
   void injectMembers(ChunkOptionsPopupPanel panel);
   void injectMembers(ChunkSatellite satellite);
   void injectMembers(AceEditorBackgroundLinkHighlighter highlighter);
   void injectMembers(TextEditingTargetIdleMonitor monitor);
   void injectMembers(AceEditorIdleCommands commands);
   void injectMembers(EditingTargetInlineChunkExecution executor);
   void injectMembers(DataImportFileChooser dataImportFileChooser);
   void injectMembers(ProjectTemplateRegistryProvider provider);
   void injectMembers(TerminalSession widget);
   void injectMembers(TerminalPopupMenu menu);
   void injectMembers(TerminalList terminalList);
   void injectMembers(NewConnectionWizard newConnectionWizard);
   void injectMembers(RStudioAPI rstudioAPI);
   void injectMembers(NewConnectionSnippetHost newConnectionSnippetHost);
   void injectMembers(NewConnectionSnippetDialog newConnectionSnippetDialog);
   void injectMembers(NewPackagePage page);
   void injectMembers(NewConnectionInstallPackagePage newConnectionInstallPackagePage);
   void injectMembers(ObjectExplorerEditingTargetWidget widget);
   void injectMembers(ObjectExplorerDataGrid widget);
   void injectMembers(TerminalInfoDialog infoDialog);
   void injectMembers(AceEditorMixins mixins);
   void injectMembers(RStudioThemedFrame frame);
   void injectMembers(AceBackgroundHighlighter highlighter);
   void injectMembers(AddinsToolbarButton button);
   void injectMembers(AboutDialog aboutDialog);
   void injectMembers(NewConnectionInstallOdbcHost newConnectionInstallOdbcHost);
   void injectMembers(NewConnectionPreInstallOdbcHost NewConnectionPreInstallOdbcHost);
   void injectMembers(SecondaryReposWidget widget);
   void injectMembers(SecondaryReposDialog widget);
   void injectMembers(CheckForUpdatesDialog dialog);
   void injectMembers(JobsPresenterEventHandlersImpl jobPresenterBaseImpl);
   void injectMembers(JobsDisplayImpl jobDisplayBaseImpl);
   void injectMembers(PanmirrorPandocEngine panmirrorPandocEngine);
   void injectMembers(PanmirrorDialogs panmirrorEditorUI);
   void injectMembers(PanmirrorWidget panmirrorWidget);
   void injectMembers(PanmirrorOutlineWidget panmirrorOutlineWidget);
   void injectMembers(TextEditingTargetPanmirrorHelper textEditingTargetPanmirrorHelper);
   
   public static final RStudioGinjector INSTANCE = GWT.create(RStudioGinjector.class);

   Application getApplication();
   ApplicationInterrupt getApplicationInterrupt();
   VCSApplication getVCSApplication();
   HTMLPreviewApplication getHTMLPreviewApplication();
   ShinyApplication getShinyApplication();
   ShinyViewerTypePopupMenu getShinyViewerTypePopupMenu();
   RmdOutputSatellite getRmdOutputSatellite();
   RmdOutputFramePane getRmdOutputFramePane();
   RmdOutputFrameSatellite getRmdOutputFrameSatellite();
   EventBus getEventBus();
   GlobalDisplay getGlobalDisplay();
   RemoteFileSystemContext getRemoteFileSystemContext();
   FileDialogs getFileDialogs();
   FileTypeRegistry getFileTypeRegistry();
   RnwWeaveRegistry getRnwWeaveRegistry();
   LatexProgramRegistry getLatexProgramRegistry();
   Commands getCommands();
   UserPrefs getUserPrefs();
   UserState getUserState();
   Session getSession();
   HelpStrategy getHelpStrategy();
   ShortcutViewer getShortcutViewer();
   Satellite getSatellite();
   SatelliteManager getSatelliteManager();
   SourceWindowManager getSourceWindowManager();
   SourceWindow getSourceWindow();
   Server getServer();
   ChunkWindowManager getChunkWindowManager();
   ProjectTemplateRegistryProvider getProjectTemplateRegistryProvider();
   AceThemes getAceThemes();
   AddinsCommandManager getAddinsCommandManager();
   DependencyManager getDependencyManager();
   ShinyTestPopupMenu getShinyTestPopupMenu();
   HtmlMessageListener getHtmlMessageListener();
   PlumberViewerTypePopupMenu getPlumberViewerTypePopupMenu();
   PlumberAPISatellite getPlumberAPISatellite();
   PlumberAPI getPlumberAPI();
   JobManager getJobManager();
   SessionOpener getSessionOpener();
   VirtualConsoleFactory getVirtualConsoleFactory();
   JobItemFactory getJobItemFactory();
<<<<<<< HEAD
 
=======
   AriaLiveService getAriaLiveService();
>>>>>>> 56677602

   // Pro-only below here
}<|MERGE_RESOLUTION|>--- conflicted
+++ resolved
@@ -339,11 +339,7 @@
    SessionOpener getSessionOpener();
    VirtualConsoleFactory getVirtualConsoleFactory();
    JobItemFactory getJobItemFactory();
-<<<<<<< HEAD
- 
-=======
    AriaLiveService getAriaLiveService();
->>>>>>> 56677602
 
    // Pro-only below here
 }