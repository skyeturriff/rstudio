--- conflicted
+++ resolved
@@ -47,10 +47,7 @@
 import org.rstudio.studio.client.server.model.RequestDocumentCloseEvent;
 import org.rstudio.studio.client.workbench.commands.Commands;
 import org.rstudio.studio.client.workbench.views.source.SourceWindowManager;
-<<<<<<< HEAD
-=======
 import org.rstudio.studio.client.workbench.views.source.editors.EditingTarget;
->>>>>>> a82d0728
 import org.rstudio.studio.client.workbench.views.source.events.CloseAllSourceDocsExceptEvent;
 import org.rstudio.studio.client.workbench.views.source.events.DocTabDragInitiatedEvent;
 import org.rstudio.studio.client.workbench.views.source.events.DocTabDragStartedEvent;
@@ -218,8 +215,6 @@
             final ToolbarPopupMenu menu = new ToolbarPopupMenu();
             final NativeEvent nativeEvent = contextMenuEvent.getNativeEvent();
 
-<<<<<<< HEAD
-=======
             EditingTarget target = RStudioGinjector.INSTANCE.getSourceColumnManager().findEditor(docId);
             if (target != null && target.getExtendedFileType() != null && target.getPath() != null)
             {
@@ -235,7 +230,6 @@
                menu.addSeparator();
             }
 
->>>>>>> a82d0728
             menu.addItem(new MenuItem("Close", () ->
             {
                events_.fireEvent(new RequestDocumentCloseEvent(docId));
