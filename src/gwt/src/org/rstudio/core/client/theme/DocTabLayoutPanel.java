--- conflicted
+++ resolved
@@ -239,11 +239,7 @@
 
    /**
     * Selects the given tab.
-<<<<<<< HEAD
-    * 
-=======
     *
->>>>>>> c93ea1bd
     * @param index       The tab to select.
     * @param alwaysFocus Whether to focus the tab regardless of whether we
     *                    previously had input focus.
@@ -259,11 +255,7 @@
          // determine whether focus is currently inside the container
          focused = DomUtils.contains(getElement(), DomUtils.getActiveElement());
       }
-<<<<<<< HEAD
-     
-=======
-
->>>>>>> c93ea1bd
+
       // fire our own selection event
       fireEvent(new DocTabSelectionEvent(index, focused));
 
