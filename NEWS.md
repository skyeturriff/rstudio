
## RStudio 1.4 "Juliet Rose" Release Notes


### R

* Added support for the `|>` pipe operator and the `=>` pipe-bind operator, proposed for R 4.1.0 (#8543)
* Added support for the `\(x)` function shorthand syntax, proposed for R 4.1.0 (#8543)
* Added preference toggle for inserting the `|>` pipe operator when the Insert Pipe Operator command is used (#8534)
* Compilation of Sweave documents now uses tinytex when requested (#2788)

### Python

* The Python REPL can now be interrupted. (#8763, #8785)
* Fixed issue where inspecting a null Python object would cause emit errors to console (#8185)
* Improved handling of unicode input on Windows (#8549)
* Detect active Python version when publishing content (#8636)

### RStudio Server

* **BREAKING:** RStudio when served via `http` erroneously reported its own address as `https` during redirects if the header `X-Forwarded-Proto` was defined by a proxy. That could lead to a confusing proxy setup. That has been fixed, but existing proxy installations with redirect rewite settings matching for `https` may have to be adjusted.

### RStudio Workbench

RStudio Server Pro has been renamed to RStudio Workbench to more accurately reflect its cross-language editing capabilities.

### Misc

* Improve detection for crashes that occur early in session initialization (#7983)
* The mouse back / forward buttons can now be used to navigate within the Help pane (#8338)
* Right-click on document tab provides menu with close, close all, close others (#1664)
* Rename File added to document tab context menu (#8374)
* Copy Path command added to document tab context menu (#7289)
* Preliminary compatibility with UCRT builds of R-devel (#8461)
* Update Windows Desktop to openSSL 1.1.1i (#8574)
* Improve ordering of items in Command Palette list and search results (#7567, #7956)
* Update embedded Pandoc to v2.11.3.2
* Change default per-user install folder to %LocalAppData%\Programs on Windows (#8598)
* Cmd+U now toggles underlining in the visual editor on macOS (#8656)
* Improve YAML cursor position after omni-insert in the visual editor (#8670)
* Detect newer plumber tags when enabling plumber integration (#8118)

### Bugfixes

* Fix Windows Desktop installer to support running from path with characters from other codepages (#8421)
* Fixed issue where debugger could hang when debugging functions called via do.call() (#5158)
* Fixed issue where rendering .tex document with tinytex would fail on Windows (#8725)
* Fixed issue where reinstalling an already-loaded package could cause errors (#8265)
* Fixed issue where RStudio would inappropriately autoload the 'yaml' and 'tinytex' packages (#8698)
* Fixed issue where right-assignment with multi-line strings gave false-positive diagnostic errors (#8307)
* Fixed issue where restoring R workspace could fail when project path contained non-ASCII characters (#8321)
* Fixed issue where forked R sessions could hang after a package was loaded or unloaded (#8361)
* Fixed issue where attempting to profile lines ending in comment would fail (#8407)
* Fixed issue where warnings + messages were mis-encoded in chunk outputs on Windows (#8565)
* Fixed issue where C++ compilation database was not invalidated when compiler was updated (#8588)
* Improved checks for non-writable R library paths on startup (Pro #2184)
* Code chunks in the visual editor now respect the "Tab Key Always Moves Focus" accessibility setting (#8584)
* The commands "Execute Previous Chunks" and "Execute Subsequent Chunks" now work when the cursor is outside a code chunk in the visual editor (#8500)
* Fix various issues when the "Limit Console Output" performance setting was enabled, and enable it by default (#8544, #8504, #8529, #8552)
* Fix display of condition messages (errors and warnings) in some character encodings (#8546)
* Fix issues finding words with punctuation in visual mode (#8655)
* Fix spurious image insertion when pasting into visual mode from Excel (#8665)
* Fix out-of-date tooltip when renaming files (#8490, #8491)
* Fix incorrect keyboard shortcuts shown in some places in the Command Palette (#8735)
* Fixed an issue where Load Balanced Local Launcher instances could get into a state where they would no longer receive job updates from other nodes due to silent network drops (Pro #2281)
* Fixed issue with formatting of closing braces when inserting newline in C++ code (#8770)
<<<<<<< HEAD
* Add 'whole word' filter to Find in Files. (#8594)
=======
* Fixed issue where empty panes would remain open and pop open unexpectedly (#8460)
>>>>>>> 70c9a064

<|MERGE_RESOLUTION|>--- conflicted
+++ resolved
@@ -64,9 +64,6 @@
 * Fix incorrect keyboard shortcuts shown in some places in the Command Palette (#8735)
 * Fixed an issue where Load Balanced Local Launcher instances could get into a state where they would no longer receive job updates from other nodes due to silent network drops (Pro #2281)
 * Fixed issue with formatting of closing braces when inserting newline in C++ code (#8770)
-<<<<<<< HEAD
 * Add 'whole word' filter to Find in Files. (#8594)
-=======
 * Fixed issue where empty panes would remain open and pop open unexpectedly (#8460)
->>>>>>> 70c9a064
 
