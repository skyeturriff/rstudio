--- conflicted
+++ resolved
@@ -27,7 +27,6 @@
 
 #### RStudio
 
-<<<<<<< HEAD
 - Fixed an issue where Build output from 'Run Tests' was not appropriately coloured. (#13088)
 - Fixed an issue where various editor commands (Reindent Lines; Run Chunks) could fail in a document containing Quarto callout blocks. (#14640)
 - Fixed an issue where end fold markers were not rendered correctly in Quarto documents. (#14699)
@@ -56,7 +55,6 @@
 
 - Updated MathJax to version 2.7.9 (#11535)
 - Updated Electron to version 30.0.8 (#14582; Desktop)
-=======
 - Fixed an issue where editor tools (e.g. Reindent Lines) did not work in Quarto documents with `:::` blocks. (#14652; #14640)
 - Fixed an issue where insertion of braces in Sweave documents did not function as intended. (#14667; #14646)
 - Fixed ability to build using system YAML. (#14629)
@@ -69,5 +67,4 @@
 
 - Updated node.js to version 18.20.3 (#14731)
 - Updated Quarto to version 1.4.555 (#14779)
-- Updated Electron to version 28.3.1 (#14732)
->>>>>>> e4392fc9
+- Updated Electron to version 28.3.1 (#14732)