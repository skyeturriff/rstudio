// Utility methods for Jenkins pipelines

/**
  * Returns true if branch has changes in the specified path with the target branch.
  * If invertMatch is true, returns true if branch has changes that do not match the specified path.
  */
boolean hasChangesIn(String module, boolean invertMatch = false) {
  sh "echo 'Comparing changes in ${module} with ${env.CHANGE_TARGET}..${env.BRANCH_NAME}'"
  grepArgs = invertMatch ? '-v' : ''
  mergeBase = sh(
    returnStdout: true, script: "git merge-base origin/${env.BRANCH_NAME} origin/${env.CHANGE_TARGET}").trim()
  return !env.CHANGE_TARGET ||
  sh(
    returnStatus: true,
    script: "git diff --name-only --quiet ${mergeBase}..origin/${env.BRANCH_NAME} | grep ${grepArgs} \"${module}\"") == 1
}

/**
  * Adds a remote reference to the specified branch.
  */
void addRemoteRef(String branchName) {
  withCredentials([gitUsernamePassword(credentialsId: 'github-rstudio-jenkins', gitToolName: 'Default')]) {
    sh "git config --add remote.origin.fetch +refs/heads/${branchName}:refs/remotes/origin/${branchName}"
    sh "git fetch --no-tags --force --progress ${GIT_URL} refs/heads/${branchName}:refs/remotes/origin/${branchName}"
  }
}

/**
  * Get Version
  */
def getVersion(boolean isHourly) {
  def buildType = ""
  if(isHourly) {
    buildType="--build-type=hourly"
  }
  def rstudioVersion = sh(
                          script: "docker/jenkins/rstudio-version.sh --patch=${params.RSTUDIO_VERSION_PATCH} ${buildType}",
                          returnStdout: true
                        ).trim()
  echo "RStudio build version: ${rstudioVersion}"

  // Split on [-+] first to avoid having to worry about splitting out .pro<n>
  def version = rstudioVersion.split('[-+]')

  // extract major / minor /patch version
  def majorComponents = version[0].split('\\.')
  rstudioVersionMajor = majorComponents[0]
  rstudioVersionMinor = majorComponents[1]
  rstudioVersionPatch = majorComponents[2]

  // Extract suffix
  if (version.length > 2) {
    rstudioVersionSuffix = '-' + version[1] + '+' + version[2]
  }
  else {
    rstudioVersionSuffix = '+' + version[1]
  }

  return [rstudioVersion, rstudioVersionMajor, rstudioVersionMinor, rstudioVersionPatch, rstudioVersionSuffix]
}

/**
  * Get the branch flower name from the version/RELEASE file
  */
def getFlower() {
  return readFile(file: 'version/RELEASE').replaceAll(" ", "-").toLowerCase().trim()
}

def uploadPackageToS3(String packageFile, String destinationPath) {
  s3Upload acl: 'BucketOwnerFullControl', bucket: "rstudio-ide-build", file: "${packageFile}", path: "${destinationPath}"
}

def sentryUploadSourceMaps() {
  def retryCount = 0
  def ret = 1
  while (retryCount < 5 && ret != 0) {
<<<<<<< HEAD
    ret = sh 'sentry-cli --auth-token ${SENTRY_API_KEY} releases --org rstudio --ide-backend files ${RSTUDIO_RELEASE} upload-sourcemaps --ext js --ext symbolMap --rewrite .; echo $?'
=======
    ret = sh 'sentry-cli --auth-token ${SENTRY_API_KEY} releases --org rstudio --project ide-backend files ${RSTUDIO_VERSION} upload-sourcemaps --ext js --ext symbolMap --rewrite .'
>>>>>>> b34048d8
    if (ret != 0 && retryCount < 5) {
      sleep time: 30, unit: 'SECONDS'
      ret = ret + 1
    }
  }
}

def sentryUpload(String symbolType) {
  def retryCount = 0
  def ret = 1
  while (retryCount < 5 && ret != 0) {
    ret = sh 'sentry-cli --auth-token ${SENTRY_API_KEY} upload-dif --org rstudio --project ide-backend -t ' + symbolType + ' .'
    if (ret != 0 && retryCount < 5) {
      sleep time: 30, unit: 'SECONDS'
    }
  }
}

def publishToDailiesSite(String packageFile, String destinationPath) {
  sh '${WORKSPACE}/docker/jenkins/publish-build.sh  --version ${RSTUDIO_VERSION} --pat ${GITHUB_LOGIN_PSW} --build ' +
    destinationPath +
    ' --url https://s3.amazonaws.com/rstudio-ide-build/' +
    destinationPath +
    '/' +
    packageFile +
    ' --file ' +
    packageFile
}

def getArchForOs(String os, String arch) {
  if ((arch == "amd64") && (os != "bionic") && (os != "jammy")) {
    return "x86_64"
  }

  if (arch == "aarch64") {
    return "arm64"
  }

  return arch
}

def getBuildEnv() {
  def env = "RSTUDIO_VERSION_MAJOR=${RSTUDIO_VERSION_MAJOR} RSTUDIO_VERSION_MINOR=${RSTUDIO_VERSION_MINOR} RSTUDIO_VERSION_PATCH=${RSTUDIO_VERSION_PATCH} RSTUDIO_VERSION_SUFFIX=${RSTUDIO_VERSION_SUFFIX}"
  if (DAILY == false) {
    env = "${env} SCCACHE_ENABLED=1"
  }

  return env
}

def getProductName() {
  def name = FLAVOR.toLowerCase()
  if (IS_PRO && name != "server") {
    name = name + "-pro"
  } else if (IS_PRO) {
    name = "workbench"
  }

  return name
}

return this<|MERGE_RESOLUTION|>--- conflicted
+++ resolved
@@ -74,11 +74,7 @@
   def retryCount = 0
   def ret = 1
   while (retryCount < 5 && ret != 0) {
-<<<<<<< HEAD
-    ret = sh 'sentry-cli --auth-token ${SENTRY_API_KEY} releases --org rstudio --ide-backend files ${RSTUDIO_RELEASE} upload-sourcemaps --ext js --ext symbolMap --rewrite .; echo $?'
-=======
-    ret = sh 'sentry-cli --auth-token ${SENTRY_API_KEY} releases --org rstudio --project ide-backend files ${RSTUDIO_VERSION} upload-sourcemaps --ext js --ext symbolMap --rewrite .'
->>>>>>> b34048d8
+    ret = sh 'sentry-cli --auth-token ${SENTRY_API_KEY} releases --org rstudio --project ide-backend files ${RSTUDIO_VERSION} upload-sourcemaps --ext js --ext symbolMap --rewrite .; echo $?'
     if (ret != 0 && retryCount < 5) {
       sleep time: 30, unit: 'SECONDS'
       ret = ret + 1
